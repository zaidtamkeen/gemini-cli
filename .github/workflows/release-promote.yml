name: 'Release: Promote'

on:
  workflow_dispatch:
    inputs:
      dry_run:
        description: 'Run a dry-run of the release process; no branches, npm packages or GitHub releases will be created.'
        required: true
        type: 'boolean'
        default: true
      force_skip_tests:
        description: 'Select to skip the "Run Tests" step in testing. Prod releases should run tests'
        required: false
        type: 'boolean'
        default: false
      ref:
        description: 'The branch, tag, or SHA to release from.'
        required: false
        type: 'string'
        default: 'main'
      stable_version_override:
        description: 'Manually override the stable version number.'
        required: false
        type: 'string'
      preview_version_override:
        description: 'Manually override the preview version number.'
        required: false
        type: 'string'

jobs:
  calculate-versions:
    name: 'Calculate Versions and Plan'
    runs-on: 'ubuntu-latest'
    outputs:
      STABLE_VERSION: '${{ steps.versions.outputs.STABLE_VERSION }}'
      STABLE_SHA: '${{ steps.versions.outputs.STABLE_SHA }}'
      PREVIOUS_STABLE_TAG: '${{ steps.versions.outputs.PREVIOUS_STABLE_TAG }}'
      PREVIEW_VERSION: '${{ steps.versions.outputs.PREVIEW_VERSION }}'
      PREVIEW_SHA: '${{ steps.versions.outputs.PREVIEW_SHA }}'
      PREVIOUS_PREVIEW_TAG: '${{ steps.versions.outputs.PREVIOUS_PREVIEW_TAG }}'
      NEXT_NIGHTLY_VERSION: '${{ steps.versions.outputs.NEXT_NIGHTLY_VERSION }}'
      PREVIOUS_NIGHTLY_TAG: '${{ steps.versions.outputs.PREVIOUS_NIGHTLY_TAG }}'

    steps:
      - name: 'Checkout'
        uses: 'actions/checkout@08c6903cd8c0fde910a37f88322edcfb5dd907a8'
        with:
          fetch-depth: 0
          fetch-tags: true

      - name: 'Setup Node.js'
        uses: 'actions/setup-node@49933ea5288caeca8642d1e84afbd3f7d6820020'
        with:
          node-version-file: '.nvmrc'
          cache: 'npm'

      - name: 'Install Dependencies'
        run: 'npm ci'

      - name: 'Print Inputs'
        shell: 'bash'
        run: |-
          echo "${{ toJSON(inputs) }}"

      - name: 'Calculate Versions and SHAs'
        id: 'versions'
        env:
          GH_TOKEN: '${{ secrets.GITHUB_TOKEN }}'
        run: |
          set -e
          STABLE_COMMAND="node scripts/get-release-version.js --type=stable ${{ github.event.inputs.stable_version_override && format('--stable_version_override={0}', github.event.inputs.stable_version_override) || '' }}"
          PREVIEW_COMMAND="node scripts/get-release-version.js --type=preview ${{ github.event.inputs.preview_version_override && format('--preview_version_override={0}', github.event.inputs.preview_version_override) || '' }}"
          NIGHTLY_COMMAND="node scripts/get-release-version.js --type=promote-nightly"
          STABLE_JSON=$(${STABLE_COMMAND})
          PREVIEW_JSON=$(${PREVIEW_COMMAND})
          NIGHTLY_JSON=$(${NIGHTLY_COMMAND})
          echo "STABLE_JSON_COMMAND=${STABLE_COMMAND}"
          echo "PREVIEW_JSON_COMMAND=${PREVIEW_COMMAND}"
          echo "NIGHTLY_JSON_COMMAND=${NIGHTLY_COMMAND}"
          echo "STABLE_JSON: ${STABLE_JSON}"
          echo "PREVIEW_JSON: ${PREVIEW_JSON}"
          echo "NIGHTLY_JSON: ${NIGHTLY_JSON}"
          echo "STABLE_VERSION=$(echo "${STABLE_JSON}" | jq -r .releaseVersion)" >> "${GITHUB_OUTPUT}"
          # shellcheck disable=SC1083
          echo "STABLE_SHA=$(git rev-parse "$(echo "${PREVIEW_JSON}" | jq -r .previousReleaseTag)"^{commit})" >> "${GITHUB_OUTPUT}"
          echo "PREVIOUS_STABLE_TAG=$(echo "${STABLE_JSON}" | jq -r .previousReleaseTag)" >> "${GITHUB_OUTPUT}"
          echo "PREVIEW_VERSION=$(echo "${PREVIEW_JSON}" | jq -r .releaseVersion)" >> "${GITHUB_OUTPUT}"
          # shellcheck disable=SC1083
          REF="${{ github.event.inputs.ref }}"
          SHA=$(git ls-remote origin "$REF" | awk '{print $1}')
          if [ -z "$SHA" ]; then
            if [[ "$REF" =~ ^[0-9a-f]{7,40}$ ]]; then
              SHA="$REF"
            else
              echo "::error::Could not resolve ref '$REF' to a commit SHA."
              exit 1
            fi
          fi
          echo "PREVIEW_SHA=$SHA" >> "${GITHUB_OUTPUT}"
          echo "PREVIOUS_PREVIEW_TAG=$(echo "${PREVIEW_JSON}" | jq -r .previousReleaseTag)" >> "${GITHUB_OUTPUT}"
          echo "NEXT_NIGHTLY_VERSION=$(echo "${NIGHTLY_JSON}" | jq -r .releaseVersion)" >> "${GITHUB_OUTPUT}"
          echo "PREVIOUS_NIGHTLY_TAG=$(echo "${NIGHTLY_JSON}" | jq -r .previousReleaseTag)" >> "${GITHUB_OUTPUT}"
          CURRENT_NIGHTLY_TAG=$(git describe --tags --abbrev=0 --match="*nightly*")
          echo "CURRENT_NIGHTLY_TAG=${CURRENT_NIGHTLY_TAG}" >> "${GITHUB_OUTPUT}"
          echo "NEXT_SHA=$SHA" >> "${GITHUB_OUTPUT}"

      - name: 'Display Pending Updates'
        run: |
          echo "Release Plan:"
          echo "-----------"
          echo "Stable Release: ${{ steps.versions.outputs.STABLE_VERSION }}"
          echo "  - Commit: ${{ steps.versions.outputs.STABLE_SHA }}"
          echo "  - Previous Tag: ${{ steps.versions.outputs.PREVIOUS_STABLE_TAG }}"
          echo ""
          echo "Preview Release: ${{ steps.versions.outputs.PREVIEW_VERSION }}"
          echo "  - Commit: ${{ steps.versions.outputs.PREVIEW_SHA }} (${{ github.event.inputs.ref }})"
          echo "  - Previous Tag: ${{ steps.versions.outputs.PREVIOUS_PREVIEW_TAG }}"
          echo ""
          echo "Next Nightly Release: ${{ steps.versions.outputs.NEXT_NIGHTLY_VERSION }}"
          echo "  - Commit: ${{ steps.versions.outputs.NEXT_SHA }} (${{ github.event.inputs.ref }})"
          echo "  - Previous Tag: ${{ steps.versions.outputs.PREVIOUS_NIGHTLY_TAG }}"

  test:
    name: 'Test ${{ matrix.channel }}'
    needs: 'calculate-versions'
    runs-on: 'ubuntu-latest'
    strategy:
      fail-fast: false
      matrix:
        include:
          - channel: 'stable'
            sha: '${{ needs.calculate-versions.outputs.STABLE_SHA }}'
          - channel: 'preview'
            sha: '${{ needs.calculate-versions.outputs.PREVIEW_SHA }}'
          - channel: 'nightly'
            sha: '${{ github.event.inputs.ref }}'
    steps:
      - name: 'Checkout Ref'
        uses: 'actions/checkout@08c6903cd8c0fde910a37f88322edcfb5dd907a8'
        with:
          ref: '${{ github.event.inputs.ref }}'

      - name: 'Checkout correct SHA'
        uses: 'actions/checkout@08c6903cd8c0fde910a37f88322edcfb5dd907a8'
        with:
          ref: '${{ matrix.sha }}'
          path: 'release'
          fetch-depth: 0

      - name: 'Setup Node.js'
        uses: 'actions/setup-node@49933ea5288caeca8642d1e84afbd3f7d6820020'
        with:
          node-version-file: '.nvmrc'
          cache: 'npm'

      - name: 'Install Dependencies'
        working-directory: './release'
        run: 'npm ci'

      - name: 'Run Tests'
        if: "${{github.event.inputs.force_skip_tests != 'true'}}"
        uses: './.github/actions/run-tests'
        with:
          gemini_api_key: '${{ secrets.GEMINI_API_KEY }}'
          working-directory: './release'

  publish-preview:
    name: 'Publish preview'
    needs: ['calculate-versions', 'test']
    runs-on: 'ubuntu-latest'
    permissions:
      contents: 'write'
      packages: 'write'
      issues: 'write'
    steps:
      - name: 'Checkout Ref'
        uses: 'actions/checkout@08c6903cd8c0fde910a37f88322edcfb5dd907a8'
        with:
          ref: '${{ github.event.inputs.ref }}'

      - name: 'Checkout correct SHA'
        uses: 'actions/checkout@08c6903cd8c0fde910a37f88322edcfb5dd907a8'
        with:
          ref: '${{ needs.calculate-versions.outputs.PREVIEW_SHA }}'
          path: 'release'
          fetch-depth: 0

      - name: 'Setup Node.js'
        uses: 'actions/setup-node@49933ea5288caeca8642d1e84afbd3f7d6820020'
        with:
          node-version-file: '.nvmrc'
          cache: 'npm'

      - name: 'Install Dependencies'
        working-directory: './release'
        run: 'npm ci'

      - name: 'Build Release'
        id: 'build'
        uses: './.github/actions/build-release'
        with:
          release-version: '${{ needs.calculate-versions.outputs.PREVIEW_VERSION }}'
          release-tag: 'v${{ needs.calculate-versions.outputs.PREVIEW_VERSION }}'
          dry-run: '${{ github.event.inputs.dry_run }}'
          working-directory: './release'

      - name: 'Publish Release'
        uses: './.github/actions/publish-release'
        with:
          release-version: '${{ needs.calculate-versions.outputs.PREVIEW_VERSION }}'
          release-tag: 'v${{ needs.calculate-versions.outputs.PREVIEW_VERSION }}'
          npm-tag: 'preview'
          wombat-token-core: '${{ secrets.WOMBAT_TOKEN_CORE }}'
          wombat-token-cli: '${{ secrets.WOMBAT_TOKEN_CLI }}'
          github-token: '${{ secrets.GITHUB_TOKEN }}'
          dry-run: '${{ github.event.inputs.dry_run }}'
          previous-tag: '${{ needs.calculate-versions.outputs.PREVIOUS_PREVIEW_TAG }}'
          working-directory: './release'
<<<<<<< HEAD
          branch-name: '${{ steps.build.outputs.branch-name }}'
=======
          gemini_api_key: '${{ secrets.GEMINI_API_KEY }}'
          force-skip-tests: '${{ github.event.inputs.force_skip_tests }}'
>>>>>>> 331ae7db

      - name: 'Create Issue on Failure'
        if: '${{ failure() && github.event.inputs.dry_run == false }}'
        env:
          GITHUB_TOKEN: '${{ secrets.GITHUB_TOKEN }}'
          RELEASE_TAG: 'v${{ needs.calculate-versions.outputs.PREVIEW_VERSION }}'
          DETAILS_URL: '${{ github.server_url }}/${{ github.repository }}/actions/runs/${{ github.run_id }}'
        run: |
          gh issue create \
            --title 'Promote Release Failed for ${RELEASE_TAG} on $(date +'%Y-%m-%d')' \
            --body 'The promote-release workflow failed during preview publish. See the full run for details: ${DETAILS_URL}' \
            --label 'kind/bug,release-failure,priority/p0'

  publish-stable:
    name: 'Publish stable'
    needs: ['calculate-versions', 'test', 'publish-preview']
    runs-on: 'ubuntu-latest'
    permissions:
      contents: 'write'
      packages: 'write'
      issues: 'write'
    steps:
      - name: 'Checkout Ref'
        uses: 'actions/checkout@08c6903cd8c0fde910a37f88322edcfb5dd907a8'
        with:
          ref: '${{ github.event.inputs.ref }}'

      - name: 'Checkout correct SHA'
        uses: 'actions/checkout@08c6903cd8c0fde910a37f88322edcfb5dd907a8'
        with:
          ref: '${{ needs.calculate-versions.outputs.STABLE_SHA }}'
          path: 'release'
          fetch-depth: 0

      - name: 'Setup Node.js'
        uses: 'actions/setup-node@49933ea5288caeca8642d1e84afbd3f7d6820020'
        with:
          node-version-file: '.nvmrc'
          cache: 'npm'

      - name: 'Install Dependencies'
        working-directory: './release'
        run: 'npm ci'

      - name: 'Build Release'
        id: 'build'
        uses: './.github/actions/build-release'
        with:
          release-version: '${{ needs.calculate-versions.outputs.STABLE_VERSION }}'
          release-tag: 'v${{ needs.calculate-versions.outputs.STABLE_VERSION }}'
          dry-run: '${{ github.event.inputs.dry_run }}'
          working-directory: './release'

      - name: 'Publish Release'
        uses: './.github/actions/publish-release'
        with:
          release-version: '${{ needs.calculate-versions.outputs.STABLE_VERSION }}'
          release-tag: 'v${{ needs.calculate-versions.outputs.STABLE_VERSION }}'
          npm-tag: 'latest'
          wombat-token-core: '${{ secrets.WOMBAT_TOKEN_CORE }}'
          wombat-token-cli: '${{ secrets.WOMBAT_TOKEN_CLI }}'
          github-token: '${{ secrets.GITHUB_TOKEN }}'
          dry-run: '${{ github.event.inputs.dry_run }}'
          previous-tag: '${{ needs.calculate-versions.outputs.PREVIOUS_STABLE_TAG }}'
          working-directory: './release'
<<<<<<< HEAD
          branch-name: '${{ steps.build.outputs.branch-name }}'
=======
          gemini_api_key: '${{ secrets.GEMINI_API_KEY }}'
          force-skip-tests: '${{ github.event.inputs.force_skip_tests }}'
>>>>>>> 331ae7db

      - name: 'Create Issue on Failure'
        if: '${{ failure() && github.event.inputs.dry_run == false }}'
        env:
          GITHUB_TOKEN: '${{ secrets.GITHUB_TOKEN }}'
          RELEASE_TAG: 'v${{ needs.calculate-versions.outputs.STABLE_VERSION }}'
          DETAILS_URL: '${{ github.server_url }}/${{ github.repository }}/actions/runs/${{ github.run_id }}'
        run: |
          gh issue create \
            --title 'Promote Release Failed for ${RELEASE_TAG} on $(date +'%Y-%m-%d')' \
            --body 'The promote-release workflow failed during stable publish. See the full run for details: ${DETAILS_URL}' \
            --label 'kind/bug,release-failure,priority/p0'

  nightly-pr:
    name: 'Create Nightly PR'
    needs: ['publish-stable', 'calculate-versions']
    runs-on: 'ubuntu-latest'
    permissions:
      contents: 'write'
      pull-requests: 'write'
      issues: 'write'
    steps:
      - name: 'Checkout Ref'
        uses: 'actions/checkout@08c6903cd8c0fde910a37f88322edcfb5dd907a8'
        with:
          ref: '${{ github.event.inputs.ref }}'

      - name: 'Setup Node.js'
        uses: 'actions/setup-node@49933ea5288caeca8642d1e84afbd3f7d6820020'
        with:
          node-version-file: '.nvmrc'
          cache: 'npm'

      - name: 'Install Dependencies'
        run: 'npm ci'

      - name: 'Configure Git User'
        run: |-
          git config user.name "gemini-cli-robot"
          git config user.email "gemini-cli-robot@google.com"

      - name: 'Create and switch to a new branch'
        id: 'release_branch'
        run: |
          BRANCH_NAME="chore/nightly-version-bump-${{ needs.calculate-versions.outputs.NEXT_NIGHTLY_VERSION }}"
          git switch -c "${BRANCH_NAME}"
          echo "BRANCH_NAME=${BRANCH_NAME}" >> "${GITHUB_OUTPUT}"

      - name: 'Update package versions'
        run: 'npm run release:version "${{ needs.calculate-versions.outputs.NEXT_NIGHTLY_VERSION }}"'

      - name: 'Commit and Push package versions'
        env:
          BRANCH_NAME: '${{ steps.release_branch.outputs.BRANCH_NAME }}'
          DRY_RUN: '${{ github.event.inputs.dry_run }}'
        run: |-
          git add package.json packages/*/package.json
          if [ -f package-lock.json ]; then
            git add package-lock.json
          fi
          git commit -m "chore(release): bump version to ${{ needs.calculate-versions.outputs.NEXT_NIGHTLY_VERSION }}"
          if [[ "${DRY_RUN}" == "false" ]]; then
            echo "Pushing release branch to remote..."
            git push --set-upstream origin "${BRANCH_NAME}"
          else
            echo "Dry run enabled. Skipping push."
          fi

      - name: 'Create and Merge Pull Request'
        uses: './.github/actions/create-pull-request'
        with:
          branch-name: '${{ steps.release_branch.outputs.BRANCH_NAME }}'
          pr-title: 'chore(release): bump version to ${{ needs.calculate-versions.outputs.NEXT_NIGHTLY_VERSION }}'
          pr-body: 'Automated version bump to prepare for the next nightly release.'
          github-token: '${{ secrets.GEMINI_CLI_ROBOT_GITHUB_PAT }}'
          dry-run: '${{ github.event.inputs.dry_run }}'

      - name: 'Create Issue on Failure'
        if: '${{ failure() && github.event.inputs.dry_run == false }}'
        env:
          GITHUB_TOKEN: '${{ secrets.GITHUB_TOKEN }}'
          RELEASE_TAG: 'v${{ needs.calculate-versions.outputs.NEXT_NIGHTLY_VERSION }}'
          DETAILS_URL: '${{ github.server_url }}/${{ github.repository }}/actions/runs/${{ github.run_id }}'
        run: |
          gh issue create \
            --title 'Promote Release Failed for ${RELEASE_TAG} on $(date +'%Y-%m-%d')' \
            --body 'The promote-release workflow failed during nightly PR creation. See the full run for details: ${DETAILS_URL}' \
            --label 'kind/bug,release-failure,priority/p0'<|MERGE_RESOLUTION|>--- conflicted
+++ resolved
@@ -216,12 +216,9 @@
           dry-run: '${{ github.event.inputs.dry_run }}'
           previous-tag: '${{ needs.calculate-versions.outputs.PREVIOUS_PREVIEW_TAG }}'
           working-directory: './release'
-<<<<<<< HEAD
           branch-name: '${{ steps.build.outputs.branch-name }}'
-=======
           gemini_api_key: '${{ secrets.GEMINI_API_KEY }}'
           force-skip-tests: '${{ github.event.inputs.force_skip_tests }}'
->>>>>>> 331ae7db
 
       - name: 'Create Issue on Failure'
         if: '${{ failure() && github.event.inputs.dry_run == false }}'
@@ -287,12 +284,9 @@
           dry-run: '${{ github.event.inputs.dry_run }}'
           previous-tag: '${{ needs.calculate-versions.outputs.PREVIOUS_STABLE_TAG }}'
           working-directory: './release'
-<<<<<<< HEAD
           branch-name: '${{ steps.build.outputs.branch-name }}'
-=======
           gemini_api_key: '${{ secrets.GEMINI_API_KEY }}'
           force-skip-tests: '${{ github.event.inputs.force_skip_tests }}'
->>>>>>> 331ae7db
 
       - name: 'Create Issue on Failure'
         if: '${{ failure() && github.event.inputs.dry_run == false }}'
