--- conflicted
+++ resolved
@@ -319,7 +319,6 @@
 
 ## Authentication
 
-<<<<<<< HEAD
 You can enforce a specific authentication method for all users by setting the `security.auth.enforcedType` in the system-level `settings.json` file. This prevents users from choosing a different authentication method. See the [Authentication docs](./authentication.md) for more details.
 
 **Example:** Enforce the use of Google login for all users and require them to use the provided domain.
@@ -330,24 +329,11 @@
     "enforcedType": "oauth-personal",
     "enforcedOAuthDomain": "example.com"
   }
-=======
-You can enforce a specific authentication method for all users by setting the `enforcedAuthType` in the system-level `settings.json` file. This prevents users from choosing a different authentication method. See the [Authentication docs](./authentication.md) for more details.
-
-**Example:** Enforce the use of Google login for all users.
-
-```json
-{
-  "enforcedAuthType": "oauth-personal"
->>>>>>> cb43bb9c
 }
 ```
 
 If a user has a different authentication method configured, they will be prompted to switch to the enforced method. In non-interactive mode, the CLI will exit with an error if the configured authentication method does not match the enforced one.
 
-<<<<<<< HEAD
-
-=======
->>>>>>> cb43bb9c
 ## Putting It All Together: Example System `settings.json`
 
 Here is an example of a system `settings.json` file that combines several of the patterns discussed above to create a secure, controlled environment for Gemini CLI.
