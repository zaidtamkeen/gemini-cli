/**
 * @license
 * Copyright 2025 Google LLC
 * SPDX-License-Identifier: Apache-2.0
 */

import {
  MCPServerConfig,
  GeminiCLIExtension,
  Storage,
} from '@google/gemini-cli-core';
import * as fs from 'fs';
import * as path from 'path';
import * as os from 'os';
import { simpleGit } from 'simple-git';

export const EXTENSIONS_DIRECTORY_NAME = '.gemini/extensions';

export const EXTENSIONS_CONFIG_FILENAME = 'gemini-extension.json';
export const INSTALL_METADATA_FILENAME = '.gemini-extension-install.json';

export interface Extension {
  path: string;
  config: ExtensionConfig;
  contextFiles: string[];
  installMetadata?: ExtensionInstallMetadata | undefined;
}

export interface ExtensionConfig {
  name: string;
  version: string;
  mcpServers?: Record<string, MCPServerConfig>;
  contextFileName?: string | string[];
  excludeTools?: string[];
}

export interface ExtensionInstallMetadata {
  source: string;
  type: 'git' | 'local';
}

export class ExtensionStorage {
  private readonly extensionName: string;

  constructor(extensionName: string) {
    this.extensionName = extensionName;
  }

  getExtensionDir(): string {
    return path.join(
      ExtensionStorage.getUserExtensionsDir(),
      this.extensionName,
    );
  }

  getConfigPath(): string {
    return path.join(this.getExtensionDir(), EXTENSIONS_CONFIG_FILENAME);
  }

  static getSettingsPath(): string {
    return process.cwd();
  }

  static getUserExtensionsDir(): string {
    const storage = new Storage(os.homedir());
    return storage.getExtensionsDir();
  }

  static async createTmpDir(): Promise<string> {
    return await fs.promises.mkdtemp(
      path.join(os.tmpdir(), 'gemini-extension'),
    );
  }
}

export function loadExtensions(workspaceDir: string): Extension[] {
  const allExtensions = [
    ...loadExtensionsFromDir(workspaceDir),
    ...loadExtensionsFromDir(os.homedir()),
  ];

  const uniqueExtensions = new Map<string, Extension>();
  for (const extension of allExtensions) {
    if (!uniqueExtensions.has(extension.config.name)) {
      uniqueExtensions.set(extension.config.name, extension);
    }
  }

  return Array.from(uniqueExtensions.values());
}

export function loadUserExtensions(): Extension[] {
  const userExtensions = loadExtensionsFromDir(os.homedir());

  const uniqueExtensions = new Map<string, Extension>();
  for (const extension of userExtensions) {
    if (!uniqueExtensions.has(extension.config.name)) {
      uniqueExtensions.set(extension.config.name, extension);
    }
  }

  return Array.from(uniqueExtensions.values());
}

export function loadExtensionsFromDir(dir: string): Extension[] {
  const storage = new Storage(dir);
  const extensionsDir = storage.getExtensionsDir();
  if (!fs.existsSync(extensionsDir)) {
    return [];
  }

  const extensions: Extension[] = [];
  for (const subdir of fs.readdirSync(extensionsDir)) {
    const extensionDir = path.join(extensionsDir, subdir);

    const extension = loadExtension(extensionDir);
    if (extension != null) {
      extensions.push(extension);
    }
  }
  return extensions;
}

export function loadExtension(extensionDir: string): Extension | null {
  if (!fs.statSync(extensionDir).isDirectory()) {
    console.error(
      `Warning: unexpected file ${extensionDir} in extensions directory.`,
    );
    return null;
  }

  const configFilePath = path.join(extensionDir, EXTENSIONS_CONFIG_FILENAME);
  if (!fs.existsSync(configFilePath)) {
    console.error(
      `Warning: extension directory ${extensionDir} does not contain a config file ${configFilePath}.`,
    );
    return null;
  }

  try {
    const configContent = fs.readFileSync(configFilePath, 'utf-8');
    const config = JSON.parse(configContent) as ExtensionConfig;
    if (!config.name || !config.version) {
      console.error(
        `Invalid extension config in ${configFilePath}: missing name or version.`,
      );
      return null;
    }

    const contextFiles = getContextFileNames(config)
      .map((contextFileName) => path.join(extensionDir, contextFileName))
      .filter((contextFilePath) => fs.existsSync(contextFilePath));

    return {
      path: extensionDir,
      config,
      contextFiles,
      installMetadata: loadInstallMetadata(extensionDir),
    };
  } catch (e) {
    console.error(
      `Warning: error parsing extension config in ${configFilePath}: ${e}`,
    );
    return null;
  }
}

function loadInstallMetadata(
  extensionDir: string,
): ExtensionInstallMetadata | undefined {
  const metadataFilePath = path.join(extensionDir, INSTALL_METADATA_FILENAME);
  try {
    const configContent = fs.readFileSync(metadataFilePath, 'utf-8');
    const metadata = JSON.parse(configContent) as ExtensionInstallMetadata;
    return metadata;
  } catch (_e) {
    return undefined;
  }
}

function getContextFileNames(config: ExtensionConfig): string[] {
  if (!config.contextFileName) {
    return ['GEMINI.md'];
  } else if (!Array.isArray(config.contextFileName)) {
    return [config.contextFileName];
  }
  return config.contextFileName;
}

export function annotateActiveExtensions(
  extensions: Extension[],
  enabledExtensionNames: string[],
): GeminiCLIExtension[] {
  const annotatedExtensions: GeminiCLIExtension[] = [];

  if (enabledExtensionNames.length === 0) {
    return extensions.map((extension) => ({
      name: extension.config.name,
      version: extension.config.version,
      isActive: true,
      path: extension.path,
    }));
  }

  const lowerCaseEnabledExtensions = new Set(
    enabledExtensionNames.map((e) => e.trim().toLowerCase()),
  );

  if (
    lowerCaseEnabledExtensions.size === 1 &&
    lowerCaseEnabledExtensions.has('none')
  ) {
    return extensions.map((extension) => ({
      name: extension.config.name,
      version: extension.config.version,
      isActive: false,
      path: extension.path,
    }));
  }

  const notFoundNames = new Set(lowerCaseEnabledExtensions);

  for (const extension of extensions) {
    const lowerCaseName = extension.config.name.toLowerCase();
    const isActive = lowerCaseEnabledExtensions.has(lowerCaseName);

    if (isActive) {
      notFoundNames.delete(lowerCaseName);
    }

    annotatedExtensions.push({
      name: extension.config.name,
      version: extension.config.version,
      isActive,
      path: extension.path,
    });
  }

  for (const requestedName of notFoundNames) {
    console.error(`Extension not found: ${requestedName}`);
  }

  return annotatedExtensions;
}

/**
 * Clones a Git repository to a specified local path.
 * @param gitUrl The Git URL to clone.
 * @param destination The destination path to clone the repository to.
 */
async function cloneFromGit(
  gitUrl: string,
  destination: string,
): Promise<void> {
  try {
<<<<<<< HEAD
=======
    // TODO(chrstnb): Download the archive instead to avoid unnecessary .git info.
>>>>>>> ade70394
    await simpleGit().clone(gitUrl, destination, ['--depth', '1']);
  } catch (error) {
    throw new Error(`Failed to clone Git repository from ${gitUrl}`, {
      cause: error,
    });
  }
}

/**
 * Copies an extension from a source to a destination path.
 * @param source The source path of the extension.
 * @param destination The destination path to copy the extension to.
 */
async function copyExtension(
  source: string,
  destination: string,
): Promise<void> {
  await fs.promises.cp(source, destination, { recursive: true });
}

export async function installExtension(
  installMetadata: ExtensionInstallMetadata,
): Promise<string> {
  const extensionsDir = ExtensionStorage.getUserExtensionsDir();
  await fs.promises.mkdir(extensionsDir, { recursive: true });

  // Convert relative paths to absolute paths for the metadata file.
  if (
    installMetadata.type === 'local' &&
    !path.isAbsolute(installMetadata.source)
  ) {
    installMetadata.source = path.resolve(
      process.cwd(),
      installMetadata.source,
    );
  }

  let localSourcePath: string;
  let tempDir: string | undefined;
  if (installMetadata.type === 'git') {
    tempDir = await ExtensionStorage.createTmpDir();
    await cloneFromGit(installMetadata.source, tempDir);
    localSourcePath = tempDir;
  } else {
    localSourcePath = installMetadata.source;
  }
  let newExtensionName: string | undefined;
  try {
    const newExtension = loadExtension(localSourcePath);
    if (!newExtension) {
      throw new Error(
        `Invalid extension at ${installMetadata.source}. Please make sure it has a valid gemini-extension.json file.`,
      );
    }

    // ~/.gemini/extensions/{ExtensionConfig.name}.
    newExtensionName = newExtension.config.name;
    const extensionStorage = new ExtensionStorage(newExtensionName);
    const destinationPath = extensionStorage.getExtensionDir();

    const installedExtensions = loadUserExtensions();
    if (
      installedExtensions.some(
        (installed) => installed.config.name === newExtensionName,
      )
    ) {
      throw new Error(
        `Error: Extension "${newExtensionName}" is already installed. Please uninstall it first.`,
      );
    }

    await copyExtension(localSourcePath, destinationPath);

    const metadataString = JSON.stringify(installMetadata, null, 2);
    const metadataPath = path.join(destinationPath, INSTALL_METADATA_FILENAME);
    await fs.promises.writeFile(metadataPath, metadataString);
  } finally {
    if (tempDir) {
      await fs.promises.rm(tempDir, { recursive: true, force: true });
    }
  }

  return newExtensionName;
}

export async function uninstallExtension(extensionName: string): Promise<void> {
  const installedExtensions = loadUserExtensions();
  if (
    !installedExtensions.some(
      (installed) => installed.config.name === extensionName,
    )
  ) {
    throw new Error(`Error: Extension "${extensionName}" not found.`);
  }
  const storage = new ExtensionStorage(extensionName);
  return await fs.promises.rm(storage.getExtensionDir(), {
    recursive: true,
    force: true,
  });
<<<<<<< HEAD
}

export function toOutputString(extension: Extension): string {
  let output = `${extension.config.name} (${extension.config.version})`;
  output += `\n Path: ${extension.path}`;
  if (extension.installMetadata) {
    output += `\n Source: ${extension.installMetadata.source}`;
  }
  if (extension.contextFiles.length > 0) {
    output += `\n Context files:`;
    extension.contextFiles.forEach((contextFile) => {
      output += `\n  ${contextFile}`;
    });
  }
  if (extension.config.mcpServers) {
    output += `\n MCP servers:`;
    Object.keys(extension.config.mcpServers).forEach((key) => {
      output += `\n  ${key}`;
    });
  }
  if (extension.config.excludeTools) {
    output += `\n Excluded tools:`;
    extension.config.excludeTools.forEach((tool) => {
      output += `\n  ${tool}`;
    });
  }
  return output;
=======
>>>>>>> ade70394
}<|MERGE_RESOLUTION|>--- conflicted
+++ resolved
@@ -253,10 +253,7 @@
   destination: string,
 ): Promise<void> {
   try {
-<<<<<<< HEAD
-=======
     // TODO(chrstnb): Download the archive instead to avoid unnecessary .git info.
->>>>>>> ade70394
     await simpleGit().clone(gitUrl, destination, ['--depth', '1']);
   } catch (error) {
     throw new Error(`Failed to clone Git repository from ${gitUrl}`, {
@@ -356,7 +353,6 @@
     recursive: true,
     force: true,
   });
-<<<<<<< HEAD
 }
 
 export function toOutputString(extension: Extension): string {
@@ -384,6 +380,4 @@
     });
   }
   return output;
-=======
->>>>>>> ade70394
 }