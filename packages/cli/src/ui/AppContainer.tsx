/**
 * @license
 * Copyright 2025 Google LLC
 * SPDX-License-Identifier: Apache-2.0
 */

import {
  useMemo,
  useState,
  useCallback,
  useEffect,
  useRef,
  useLayoutEffect,
} from 'react';
import { type DOMElement, measureElement } from 'ink';
import { App } from './App.js';
import { AppContext } from './contexts/AppContext.js';
import { UIStateContext, type UIState } from './contexts/UIStateContext.js';
import {
  UIActionsContext,
  type UIActions,
} from './contexts/UIActionsContext.js';
import { ConfigContext } from './contexts/ConfigContext.js';
import {
  type HistoryItem,
  ToolCallStatus,
  type HistoryItemWithoutId,
  AuthState,
} from './types.js';
import { MessageType, StreamingState } from './types.js';
import {
  type EditorType,
  type Config,
  type IdeInfo,
  type IdeContext,
  type UserTierId,
  DEFAULT_GEMINI_FLASH_MODEL,
  IdeClient,
  ideContextStore,
  getErrorMessage,
  getAllGeminiMdFilenames,
  AuthType,
  clearCachedCredentialFile,
  recordExitFail,
  ShellExecutionService,
<<<<<<< HEAD
  ApiKeyCredentialStorage,
=======
  debugLogger,
>>>>>>> d9f0b9c6
} from '@google/gemini-cli-core';
import { validateAuthMethod } from '../config/auth.js';
import { loadHierarchicalGeminiMemory } from '../config/config.js';
import process from 'node:process';
import { useHistory } from './hooks/useHistoryManager.js';
import { useMemoryMonitor } from './hooks/useMemoryMonitor.js';
import { useThemeCommand } from './hooks/useThemeCommand.js';
import { useAuthCommand } from './auth/useAuth.js';
import { useQuotaAndFallback } from './hooks/useQuotaAndFallback.js';
import { useEditorSettings } from './hooks/useEditorSettings.js';
import { useSettingsCommand } from './hooks/useSettingsCommand.js';
import { useModelCommand } from './hooks/useModelCommand.js';
import { useSlashCommandProcessor } from './hooks/slashCommandProcessor.js';
import { useVimMode } from './contexts/VimModeContext.js';
import { useConsoleMessages } from './hooks/useConsoleMessages.js';
import { useTerminalSize } from './hooks/useTerminalSize.js';
import { calculatePromptWidths } from './components/InputPrompt.js';
import { useStdout, useStdin } from 'ink';
import { calculateMainAreaWidth } from './utils/ui-sizing.js';
import ansiEscapes from 'ansi-escapes';
import * as fs from 'node:fs';
import { basename } from 'node:path';
import { computeWindowTitle } from '../utils/windowTitle.js';
import { useTextBuffer } from './components/shared/text-buffer.js';
import { useLogger } from './hooks/useLogger.js';
import { useGeminiStream } from './hooks/useGeminiStream.js';
import { useVim } from './hooks/vim.js';
import { type LoadedSettings, SettingScope } from '../config/settings.js';
import { type InitializationResult } from '../core/initializer.js';
import { useFocus } from './hooks/useFocus.js';
import { useBracketedPaste } from './hooks/useBracketedPaste.js';
import { useKeypress, type Key } from './hooks/useKeypress.js';
import { keyMatchers, Command } from './keyMatchers.js';
import { useLoadingIndicator } from './hooks/useLoadingIndicator.js';
import { useFolderTrust } from './hooks/useFolderTrust.js';
import { useIdeTrustListener } from './hooks/useIdeTrustListener.js';
import { type IdeIntegrationNudgeResult } from './IdeIntegrationNudge.js';
import { appEvents, AppEvent } from '../utils/events.js';
import { type UpdateObject } from './utils/updateCheck.js';
import { setUpdateHandler } from '../utils/handleAutoUpdate.js';
import { ConsolePatcher } from './utils/ConsolePatcher.js';
import { registerCleanup, runExitCleanup } from '../utils/cleanup.js';
import { useMessageQueue } from './hooks/useMessageQueue.js';
import { useAutoAcceptIndicator } from './hooks/useAutoAcceptIndicator.js';
import { useSessionStats } from './contexts/SessionContext.js';
import { useGitBranchName } from './hooks/useGitBranchName.js';
import { useExtensionUpdates } from './hooks/useExtensionUpdates.js';
import { ShellFocusContext } from './contexts/ShellFocusContext.js';
import { ExtensionEnablementManager } from '../config/extensions/extensionEnablement.js';

const CTRL_EXIT_PROMPT_DURATION_MS = 1000;
const QUEUE_ERROR_DISPLAY_DURATION_MS = 3000;

function isToolExecuting(pendingHistoryItems: HistoryItemWithoutId[]) {
  return pendingHistoryItems.some((item) => {
    if (item && item.type === 'tool_group') {
      return item.tools.some(
        (tool) => ToolCallStatus.Executing === tool.status,
      );
    }
    return false;
  });
}

interface AppContainerProps {
  config: Config;
  settings: LoadedSettings;
  startupWarnings?: string[];
  version: string;
  initializationResult: InitializationResult;
}

/**
 * The fraction of the terminal width to allocate to the shell.
 * This provides horizontal padding.
 */
const SHELL_WIDTH_FRACTION = 0.89;

/**
 * The number of lines to subtract from the available terminal height
 * for the shell. This provides vertical padding and space for other UI elements.
 */
const SHELL_HEIGHT_PADDING = 10;

export const AppContainer = (props: AppContainerProps) => {
  const { settings, config, initializationResult } = props;
  const historyManager = useHistory();
  useMemoryMonitor(historyManager);
  const [corgiMode, setCorgiMode] = useState(false);
  const [debugMessage, setDebugMessage] = useState<string>('');
  const [quittingMessages, setQuittingMessages] = useState<
    HistoryItem[] | null
  >(null);
  const [showPrivacyNotice, setShowPrivacyNotice] = useState<boolean>(false);
  const [themeError, setThemeError] = useState<string | null>(
    initializationResult.themeError,
  );
  const [isProcessing, setIsProcessing] = useState<boolean>(false);
  const [embeddedShellFocused, setEmbeddedShellFocused] = useState(false);
  const [showDebugProfiler, setShowDebugProfiler] = useState(false);

  const [geminiMdFileCount, setGeminiMdFileCount] = useState<number>(
    initializationResult.geminiMdFileCount,
  );
  const [shellModeActive, setShellModeActive] = useState(false);
  const [modelSwitchedFromQuotaError, setModelSwitchedFromQuotaError] =
    useState<boolean>(false);
  const [historyRemountKey, setHistoryRemountKey] = useState(0);
  const [updateInfo, setUpdateInfo] = useState<UpdateObject | null>(null);
  const [isTrustedFolder, setIsTrustedFolder] = useState<boolean | undefined>(
    config.isTrustedFolder(),
  );

  const [queueErrorMessage, setQueueErrorMessage] = useState<string | null>(
    null,
  );

  const extensions = config.getExtensions();
  const [extensionEnablementManager] = useState<ExtensionEnablementManager>(
    new ExtensionEnablementManager(config.getEnabledExtensions()),
  );
  const {
    extensionsUpdateState,
    extensionsUpdateStateInternal,
    dispatchExtensionStateUpdate,
    confirmUpdateExtensionRequests,
    addConfirmUpdateExtensionRequest,
  } = useExtensionUpdates(
    extensions,
    extensionEnablementManager,
    historyManager.addItem,
    config.getWorkingDir(),
  );

  const [isPermissionsDialogOpen, setPermissionsDialogOpen] = useState(false);
  const openPermissionsDialog = useCallback(
    () => setPermissionsDialogOpen(true),
    [],
  );
  const closePermissionsDialog = useCallback(
    () => setPermissionsDialogOpen(false),
    [],
  );

  const toggleDebugProfiler = useCallback(
    () => setShowDebugProfiler((prev) => !prev),
    [],
  );

  // Helper to determine the effective model, considering the fallback state.
  const getEffectiveModel = useCallback(() => {
    if (config.isInFallbackMode()) {
      return DEFAULT_GEMINI_FLASH_MODEL;
    }
    return config.getModel();
  }, [config]);

  const [currentModel, setCurrentModel] = useState(getEffectiveModel());

  const [userTier, setUserTier] = useState<UserTierId | undefined>(undefined);

  const [isConfigInitialized, setConfigInitialized] = useState(false);

  const logger = useLogger(config.storage);
  const [userMessages, setUserMessages] = useState<string[]>([]);

  // Terminal and layout hooks
  const { columns: terminalWidth, rows: terminalHeight } = useTerminalSize();
  const { stdin, setRawMode } = useStdin();
  const { stdout } = useStdout();

  // Additional hooks moved from App.tsx
  const { stats: sessionStats } = useSessionStats();
  const branchName = useGitBranchName(config.getTargetDir());

  // Layout measurements
  const mainControlsRef = useRef<DOMElement>(null);
  // For performance profiling only
  const rootUiRef = useRef<DOMElement>(null);
  const originalTitleRef = useRef(
    computeWindowTitle(basename(config.getTargetDir())),
  );
  const lastTitleRef = useRef<string | null>(null);
  const staticExtraHeight = 3;

  useEffect(() => {
    (async () => {
      // Note: the program will not work if this fails so let errors be
      // handled by the global catch.
      await config.initialize();
      setConfigInitialized(true);
    })();
    registerCleanup(async () => {
      const ideClient = await IdeClient.getInstance();
      await ideClient.disconnect();
    });
  }, [config]);

  useEffect(
    () => setUpdateHandler(historyManager.addItem, setUpdateInfo),
    [historyManager.addItem],
  );

  // Watch for model changes (e.g., from Flash fallback)
  useEffect(() => {
    const checkModelChange = () => {
      const effectiveModel = getEffectiveModel();
      if (effectiveModel !== currentModel) {
        setCurrentModel(effectiveModel);
      }
    };

    checkModelChange();
    const interval = setInterval(checkModelChange, 1000); // Check every second

    return () => clearInterval(interval);
  }, [config, currentModel, getEffectiveModel]);

  const {
    consoleMessages,
    handleNewMessage,
    clearConsoleMessages: clearConsoleMessagesState,
  } = useConsoleMessages();

  useEffect(() => {
    const consolePatcher = new ConsolePatcher({
      onNewMessage: handleNewMessage,
      debugMode: config.getDebugMode(),
    });
    consolePatcher.patch();
    registerCleanup(consolePatcher.cleanup);
  }, [handleNewMessage, config]);

  const mainAreaWidth = calculateMainAreaWidth(terminalWidth, settings);
  // Derive widths for InputPrompt using shared helper
  const { inputWidth, suggestionsWidth } = useMemo(() => {
    const { inputWidth, suggestionsWidth } =
      calculatePromptWidths(mainAreaWidth);
    return { inputWidth, suggestionsWidth };
  }, [mainAreaWidth]);

  const staticAreaMaxItemHeight = Math.max(terminalHeight * 4, 100);

  const isValidPath = useCallback((filePath: string): boolean => {
    try {
      return fs.existsSync(filePath) && fs.statSync(filePath).isFile();
    } catch (_e) {
      return false;
    }
  }, []);

  const buffer = useTextBuffer({
    initialText: '',
    viewport: { height: 10, width: inputWidth },
    stdin,
    setRawMode,
    isValidPath,
    shellModeActive,
  });

  useEffect(() => {
    const fetchUserMessages = async () => {
      const pastMessagesRaw = (await logger?.getPreviousUserMessages()) || [];
      const currentSessionUserMessages = historyManager.history
        .filter(
          (item): item is HistoryItem & { type: 'user'; text: string } =>
            item.type === 'user' &&
            typeof item.text === 'string' &&
            item.text.trim() !== '',
        )
        .map((item) => item.text)
        .reverse();
      const combinedMessages = [
        ...currentSessionUserMessages,
        ...pastMessagesRaw,
      ];
      const deduplicatedMessages: string[] = [];
      if (combinedMessages.length > 0) {
        deduplicatedMessages.push(combinedMessages[0]);
        for (let i = 1; i < combinedMessages.length; i++) {
          if (combinedMessages[i] !== combinedMessages[i - 1]) {
            deduplicatedMessages.push(combinedMessages[i]);
          }
        }
      }
      setUserMessages(deduplicatedMessages.reverse());
    };
    fetchUserMessages();
  }, [historyManager.history, logger]);

  const refreshStatic = useCallback(() => {
    stdout.write(ansiEscapes.clearTerminal);
    setHistoryRemountKey((prev) => prev + 1);
  }, [setHistoryRemountKey, stdout]);

  const {
    isThemeDialogOpen,
    openThemeDialog,
    closeThemeDialog,
    handleThemeSelect,
    handleThemeHighlight,
  } = useThemeCommand(
    settings,
    setThemeError,
    historyManager.addItem,
    initializationResult.themeError,
  );

  const {
    authState,
    setAuthState,
    authError,
    onAuthError,
    apiKeyDefaultValue,
    reloadApiKey,
  } = useAuthCommand(settings, config);

  const { proQuotaRequest, handleProQuotaChoice } = useQuotaAndFallback({
    config,
    historyManager,
    userTier,
    setAuthState,
    setModelSwitchedFromQuotaError,
  });

  // Derive auth state variables for backward compatibility with UIStateContext
  const isAuthDialogOpen = authState === AuthState.Updating;
  const isAuthenticating = authState === AuthState.Unauthenticated;

  // Create handleAuthSelect wrapper for backward compatibility
  const handleAuthSelect = useCallback(
    async (authType: AuthType | undefined, scope: SettingScope) => {
      if (authType) {
        await clearCachedCredentialFile();
        settings.setValue(scope, 'security.auth.selectedType', authType);

        try {
          await config.refreshAuth(authType);
          setAuthState(AuthState.Authenticated);
        } catch (e) {
          onAuthError(
            `Failed to authenticate: ${e instanceof Error ? e.message : String(e)}`,
          );
          return;
        }

        if (
          authType === AuthType.LOGIN_WITH_GOOGLE &&
          config.isBrowserLaunchSuppressed()
        ) {
          await runExitCleanup();
          debugLogger.log(`
----------------------------------------------------------------
Logging in with Google... Please restart Gemini CLI to continue.
----------------------------------------------------------------
          `);
          process.exit(0);
        }
      }
      setAuthState(AuthState.Authenticated);
    },
    [settings, config, setAuthState, onAuthError],
  );

  const handleApiKeySubmit = useCallback(
    async (apiKey: string) => {
      try {
        await ApiKeyCredentialStorage.saveApiKey(apiKey);
        await reloadApiKey();
        await config.refreshAuth(AuthType.USE_GEMINI);
        setAuthState(AuthState.Authenticated);
      } catch (e) {
        onAuthError(
          `Failed to save API key: ${e instanceof Error ? e.message : String(e)}`,
        );
      }
    },
    [setAuthState, onAuthError, reloadApiKey, config],
  );

  const handleApiKeyCancel = useCallback(() => {
    // Go back to auth method selection
    setAuthState(AuthState.Updating);
  }, [setAuthState]);

  // Sync user tier from config when authentication changes
  useEffect(() => {
    // Only sync when not currently authenticating
    if (authState === AuthState.Authenticated) {
      setUserTier(config.getUserTier());
    }
  }, [config, authState]);

  // Check for enforced auth type mismatch
  useEffect(() => {
    if (
      settings.merged.security?.auth?.enforcedType &&
      settings.merged.security?.auth.selectedType &&
      settings.merged.security?.auth.enforcedType !==
        settings.merged.security?.auth.selectedType
    ) {
      onAuthError(
        `Authentication is enforced to be ${settings.merged.security?.auth.enforcedType}, but you are currently using ${settings.merged.security?.auth.selectedType}.`,
      );
    } else if (
      settings.merged.security?.auth?.selectedType &&
      !settings.merged.security?.auth?.useExternal
    ) {
      const error = validateAuthMethod(
        settings.merged.security.auth.selectedType,
      );
      if (error) {
        onAuthError(error);
      }
    }
  }, [
    settings.merged.security?.auth?.selectedType,
    settings.merged.security?.auth?.enforcedType,
    settings.merged.security?.auth?.useExternal,
    onAuthError,
  ]);

  const [editorError, setEditorError] = useState<string | null>(null);
  const {
    isEditorDialogOpen,
    openEditorDialog,
    handleEditorSelect,
    exitEditorDialog,
  } = useEditorSettings(settings, setEditorError, historyManager.addItem);

  const { isSettingsDialogOpen, openSettingsDialog, closeSettingsDialog } =
    useSettingsCommand();

  const { isModelDialogOpen, openModelDialog, closeModelDialog } =
    useModelCommand();

  const { toggleVimEnabled } = useVimMode();

  const slashCommandActions = useMemo(
    () => ({
      openAuthDialog: () => setAuthState(AuthState.Updating),
      openThemeDialog,
      openEditorDialog,
      openPrivacyNotice: () => setShowPrivacyNotice(true),
      openSettingsDialog,
      openModelDialog,
      openPermissionsDialog,
      quit: (messages: HistoryItem[]) => {
        setQuittingMessages(messages);
        setTimeout(async () => {
          await runExitCleanup();
          process.exit(0);
        }, 100);
      },
      setDebugMessage,
      toggleCorgiMode: () => setCorgiMode((prev) => !prev),
      toggleDebugProfiler,
      dispatchExtensionStateUpdate,
      addConfirmUpdateExtensionRequest,
    }),
    [
      setAuthState,
      openThemeDialog,
      openEditorDialog,
      openSettingsDialog,
      openModelDialog,
      setQuittingMessages,
      setDebugMessage,
      setShowPrivacyNotice,
      setCorgiMode,
      dispatchExtensionStateUpdate,
      openPermissionsDialog,
      addConfirmUpdateExtensionRequest,
      toggleDebugProfiler,
    ],
  );

  const {
    handleSlashCommand,
    slashCommands,
    pendingHistoryItems: pendingSlashCommandHistoryItems,
    commandContext,
    shellConfirmationRequest,
    confirmationRequest,
  } = useSlashCommandProcessor(
    config,
    settings,
    historyManager.addItem,
    historyManager.clearItems,
    historyManager.loadHistory,
    refreshStatic,
    toggleVimEnabled,
    setIsProcessing,
    setGeminiMdFileCount,
    slashCommandActions,
    extensionsUpdateStateInternal,
    isConfigInitialized,
  );

  const performMemoryRefresh = useCallback(async () => {
    historyManager.addItem(
      {
        type: MessageType.INFO,
        text: 'Refreshing hierarchical memory (GEMINI.md or other context files)...',
      },
      Date.now(),
    );
    try {
      const { memoryContent, fileCount, filePaths } =
        await loadHierarchicalGeminiMemory(
          process.cwd(),
          settings.merged.context?.loadMemoryFromIncludeDirectories
            ? config.getWorkspaceContext().getDirectories()
            : [],
          config.getDebugMode(),
          config.getFileService(),
          settings.merged,
          config.getExtensions(),
          config.isTrustedFolder(),
          settings.merged.context?.importFormat || 'tree', // Use setting or default to 'tree'
          config.getFileFilteringOptions(),
        );

      config.setUserMemory(memoryContent);
      config.setGeminiMdFileCount(fileCount);
      config.setGeminiMdFilePaths(filePaths);

      setGeminiMdFileCount(fileCount);

      historyManager.addItem(
        {
          type: MessageType.INFO,
          text: `Memory refreshed successfully. ${
            memoryContent.length > 0
              ? `Loaded ${memoryContent.length} characters from ${fileCount} file(s).`
              : 'No memory content found.'
          }`,
        },
        Date.now(),
      );
      if (config.getDebugMode()) {
        debugLogger.log(
          `[DEBUG] Refreshed memory content in config: ${memoryContent.substring(
            0,
            200,
          )}...`,
        );
      }
    } catch (error) {
      const errorMessage = getErrorMessage(error);
      historyManager.addItem(
        {
          type: MessageType.ERROR,
          text: `Error refreshing memory: ${errorMessage}`,
        },
        Date.now(),
      );
      console.error('Error refreshing memory:', error);
    }
  }, [config, historyManager, settings.merged]);

  const cancelHandlerRef = useRef<() => void>(() => {});

  const {
    streamingState,
    submitQuery,
    initError,
    pendingHistoryItems: pendingGeminiHistoryItems,
    thought,
    cancelOngoingRequest,
    handleApprovalModeChange,
    activePtyId,
    loopDetectionConfirmationRequest,
  } = useGeminiStream(
    config.getGeminiClient(),
    historyManager.history,
    historyManager.addItem,
    config,
    settings,
    setDebugMessage,
    handleSlashCommand,
    shellModeActive,
    () => settings.merged.general?.preferredEditor as EditorType,
    onAuthError,
    performMemoryRefresh,
    modelSwitchedFromQuotaError,
    setModelSwitchedFromQuotaError,
    refreshStatic,
    () => cancelHandlerRef.current(),
    setEmbeddedShellFocused,
    terminalWidth,
    terminalHeight,
    embeddedShellFocused,
  );

  // Auto-accept indicator
  const showAutoAcceptIndicator = useAutoAcceptIndicator({
    config,
    addItem: historyManager.addItem,
    onApprovalModeChange: handleApprovalModeChange,
  });

  const {
    messageQueue,
    addMessage,
    clearQueue,
    getQueuedMessagesText,
    popAllMessages,
  } = useMessageQueue({
    isConfigInitialized,
    streamingState,
    submitQuery,
  });

  cancelHandlerRef.current = useCallback(() => {
    const pendingHistoryItems = [
      ...pendingSlashCommandHistoryItems,
      ...pendingGeminiHistoryItems,
    ];
    if (isToolExecuting(pendingHistoryItems)) {
      buffer.setText(''); // Just clear the prompt
      return;
    }

    const lastUserMessage = userMessages.at(-1);
    let textToSet = lastUserMessage || '';

    const queuedText = getQueuedMessagesText();
    if (queuedText) {
      textToSet = textToSet ? `${textToSet}\n\n${queuedText}` : queuedText;
      clearQueue();
    }

    if (textToSet) {
      buffer.setText(textToSet);
    }
  }, [
    buffer,
    userMessages,
    getQueuedMessagesText,
    clearQueue,
    pendingSlashCommandHistoryItems,
    pendingGeminiHistoryItems,
  ]);

  const handleFinalSubmit = useCallback(
    (submittedValue: string) => {
      addMessage(submittedValue);
    },
    [addMessage],
  );

  const handleClearScreen = useCallback(() => {
    historyManager.clearItems();
    clearConsoleMessagesState();
    console.clear();
    refreshStatic();
  }, [historyManager, clearConsoleMessagesState, refreshStatic]);

  const { handleInput: vimHandleInput } = useVim(buffer, handleFinalSubmit);

  /**
   * Determines if the input prompt should be active and accept user input.
   * Input is disabled during:
   * - Initialization errors
   * - Slash command processing
   * - Tool confirmations (WaitingForConfirmation state)
   * - Any future streaming states not explicitly allowed
   */
  const isInputActive =
    !initError &&
    !isProcessing &&
    !!slashCommands &&
    (streamingState === StreamingState.Idle ||
      streamingState === StreamingState.Responding) &&
    !proQuotaRequest;

  const [controlsHeight, setControlsHeight] = useState(0);

  useLayoutEffect(() => {
    if (mainControlsRef.current) {
      const fullFooterMeasurement = measureElement(mainControlsRef.current);
      if (fullFooterMeasurement.height > 0) {
        setControlsHeight(fullFooterMeasurement.height);
      }
    }
  }, [buffer, terminalWidth, terminalHeight]);

  // Compute available terminal height based on controls measurement
  const availableTerminalHeight = Math.max(
    0,
    terminalHeight - controlsHeight - staticExtraHeight - 2,
  );

  config.setShellExecutionConfig({
    terminalWidth: Math.floor(terminalWidth * SHELL_WIDTH_FRACTION),
    terminalHeight: Math.max(
      Math.floor(availableTerminalHeight - SHELL_HEIGHT_PADDING),
      1,
    ),
    pager: settings.merged.tools?.shell?.pager,
    showColor: settings.merged.tools?.shell?.showColor,
  });

  const isFocused = useFocus();
  useBracketedPaste();

  // Context file names computation
  const contextFileNames = useMemo(() => {
    const fromSettings = settings.merged.context?.fileName;
    return fromSettings
      ? Array.isArray(fromSettings)
        ? fromSettings
        : [fromSettings]
      : getAllGeminiMdFilenames();
  }, [settings.merged.context?.fileName]);
  // Initial prompt handling
  const initialPrompt = useMemo(() => config.getQuestion(), [config]);
  const initialPromptSubmitted = useRef(false);
  const geminiClient = config.getGeminiClient();

  useEffect(() => {
    if (activePtyId) {
      ShellExecutionService.resizePty(
        activePtyId,
        Math.floor(terminalWidth * SHELL_WIDTH_FRACTION),
        Math.max(Math.floor(availableTerminalHeight - SHELL_HEIGHT_PADDING), 1),
      );
    }
  }, [terminalWidth, availableTerminalHeight, activePtyId]);

  useEffect(() => {
    if (
      initialPrompt &&
      isConfigInitialized &&
      !initialPromptSubmitted.current &&
      !isAuthenticating &&
      !isAuthDialogOpen &&
      !isThemeDialogOpen &&
      !isEditorDialogOpen &&
      !showPrivacyNotice &&
      geminiClient?.isInitialized?.()
    ) {
      handleFinalSubmit(initialPrompt);
      initialPromptSubmitted.current = true;
    }
  }, [
    initialPrompt,
    isConfigInitialized,
    handleFinalSubmit,
    isAuthenticating,
    isAuthDialogOpen,
    isThemeDialogOpen,
    isEditorDialogOpen,
    showPrivacyNotice,
    geminiClient,
  ]);

  const [idePromptAnswered, setIdePromptAnswered] = useState(false);
  const [currentIDE, setCurrentIDE] = useState<IdeInfo | null>(null);

  useEffect(() => {
    const getIde = async () => {
      const ideClient = await IdeClient.getInstance();
      const currentIde = ideClient.getCurrentIde();
      setCurrentIDE(currentIde || null);
    };
    getIde();
  }, []);
  const shouldShowIdePrompt = Boolean(
    currentIDE &&
      !config.getIdeMode() &&
      !settings.merged.ide?.hasSeenNudge &&
      !idePromptAnswered,
  );

  const [showErrorDetails, setShowErrorDetails] = useState<boolean>(false);
  const [showFullTodos, setShowFullTodos] = useState<boolean>(false);
  const [renderMarkdown, setRenderMarkdown] = useState<boolean>(true);

  const [ctrlCPressCount, setCtrlCPressCount] = useState(0);
  const ctrlCTimerRef = useRef<NodeJS.Timeout | null>(null);
  const [ctrlDPressCount, setCtrlDPressCount] = useState(0);
  const ctrlDTimerRef = useRef<NodeJS.Timeout | null>(null);
  const [constrainHeight, setConstrainHeight] = useState<boolean>(true);
  const [ideContextState, setIdeContextState] = useState<
    IdeContext | undefined
  >();
  const [showEscapePrompt, setShowEscapePrompt] = useState(false);
  const [showIdeRestartPrompt, setShowIdeRestartPrompt] = useState(false);

  const { isFolderTrustDialogOpen, handleFolderTrustSelect, isRestarting } =
    useFolderTrust(settings, setIsTrustedFolder, historyManager.addItem);
  const {
    needsRestart: ideNeedsRestart,
    restartReason: ideTrustRestartReason,
  } = useIdeTrustListener();
  const isInitialMount = useRef(true);

  useEffect(() => {
    if (ideNeedsRestart) {
      // IDE trust changed, force a restart.
      setShowIdeRestartPrompt(true);
    }
  }, [ideNeedsRestart]);

  useEffect(() => {
    if (queueErrorMessage) {
      const timer = setTimeout(() => {
        setQueueErrorMessage(null);
      }, QUEUE_ERROR_DISPLAY_DURATION_MS);

      return () => clearTimeout(timer);
    }
    return undefined;
  }, [queueErrorMessage, setQueueErrorMessage]);

  useEffect(() => {
    if (isInitialMount.current) {
      isInitialMount.current = false;
      return;
    }

    const handler = setTimeout(() => {
      refreshStatic();
    }, 300);

    return () => {
      clearTimeout(handler);
    };
  }, [terminalWidth, refreshStatic]);

  useEffect(() => {
    const unsubscribe = ideContextStore.subscribe(setIdeContextState);
    setIdeContextState(ideContextStore.get());
    return unsubscribe;
  }, []);

  useEffect(() => {
    const openDebugConsole = () => {
      setShowErrorDetails(true);
      setConstrainHeight(false);
    };
    appEvents.on(AppEvent.OpenDebugConsole, openDebugConsole);

    const logErrorHandler = (errorMessage: unknown) => {
      handleNewMessage({
        type: 'error',
        content: String(errorMessage),
        count: 1,
      });
    };
    appEvents.on(AppEvent.LogError, logErrorHandler);

    return () => {
      appEvents.off(AppEvent.OpenDebugConsole, openDebugConsole);
      appEvents.off(AppEvent.LogError, logErrorHandler);
    };
  }, [handleNewMessage]);

  useEffect(() => {
    if (ctrlCTimerRef.current) {
      clearTimeout(ctrlCTimerRef.current);
      ctrlCTimerRef.current = null;
    }
    if (ctrlCPressCount > 2) {
      recordExitFail(config);
    }
    if (ctrlCPressCount > 1) {
      handleSlashCommand('/quit');
    } else {
      ctrlCTimerRef.current = setTimeout(() => {
        setCtrlCPressCount(0);
        ctrlCTimerRef.current = null;
      }, CTRL_EXIT_PROMPT_DURATION_MS);
    }
  }, [ctrlCPressCount, config, setCtrlCPressCount, handleSlashCommand]);

  useEffect(() => {
    if (ctrlDTimerRef.current) {
      clearTimeout(ctrlDTimerRef.current);
      ctrlCTimerRef.current = null;
    }
    if (ctrlDPressCount > 2) {
      recordExitFail(config);
    }
    if (ctrlDPressCount > 1) {
      handleSlashCommand('/quit');
    } else {
      ctrlDTimerRef.current = setTimeout(() => {
        setCtrlDPressCount(0);
        ctrlDTimerRef.current = null;
      }, CTRL_EXIT_PROMPT_DURATION_MS);
    }
  }, [ctrlDPressCount, config, setCtrlDPressCount, handleSlashCommand]);

  const handleEscapePromptChange = useCallback((showPrompt: boolean) => {
    setShowEscapePrompt(showPrompt);
  }, []);

  const handleIdePromptComplete = useCallback(
    (result: IdeIntegrationNudgeResult) => {
      if (result.userSelection === 'yes') {
        handleSlashCommand('/ide install');
        settings.setValue(
          SettingScope.User,
          'hasSeenIdeIntegrationNudge',
          true,
        );
      } else if (result.userSelection === 'dismiss') {
        settings.setValue(
          SettingScope.User,
          'hasSeenIdeIntegrationNudge',
          true,
        );
      }
      setIdePromptAnswered(true);
    },
    [handleSlashCommand, settings],
  );

  const { elapsedTime, currentLoadingPhrase } = useLoadingIndicator(
    streamingState,
    settings.merged.ui?.customWittyPhrases,
  );

<<<<<<< HEAD
  const dialogsVisible =
    showWorkspaceMigrationDialog ||
    shouldShowIdePrompt ||
    isFolderTrustDialogOpen ||
    !!shellConfirmationRequest ||
    !!confirmationRequest ||
    confirmUpdateExtensionRequests.length > 0 ||
    !!loopDetectionConfirmationRequest ||
    isThemeDialogOpen ||
    isSettingsDialogOpen ||
    isModelDialogOpen ||
    isPermissionsDialogOpen ||
    isAuthenticating ||
    isAuthDialogOpen ||
    authState === AuthState.AwaitingApiKeyInput ||
    isEditorDialogOpen ||
    showPrivacyNotice ||
    showIdeRestartPrompt ||
    !!proQuotaRequest;

  const handleExit = useCallback(
    (
      pressedOnce: boolean,
      setPressedOnce: (value: boolean) => void,
      timerRef: React.MutableRefObject<NodeJS.Timeout | null>,
    ) => {
      if (pressedOnce) {
        if (timerRef.current) {
          clearTimeout(timerRef.current);
        }
        handleSlashCommand('/quit');
      } else {
        setPressedOnce(true);
        timerRef.current = setTimeout(() => {
          setPressedOnce(false);
          timerRef.current = null;
        }, CTRL_EXIT_PROMPT_DURATION_MS);
      }
    },
    [handleSlashCommand],
  );

=======
>>>>>>> d9f0b9c6
  const handleGlobalKeypress = useCallback(
    (key: Key) => {
      // Debug log keystrokes if enabled
      if (settings.merged.general?.debugKeystrokeLogging) {
        debugLogger.log('[DEBUG] Keystroke:', JSON.stringify(key));
      }

      if (keyMatchers[Command.QUIT](key)) {
        // If the user presses Ctrl+C, we want to cancel any ongoing requests.
        // This should happen regardless of the count.
        cancelOngoingRequest?.();

        setCtrlCPressCount((prev) => prev + 1);
        return;
      } else if (keyMatchers[Command.EXIT](key)) {
        if (buffer.text.length > 0) {
          return;
        }
        setCtrlDPressCount((prev) => prev + 1);
        return;
      }

      let enteringConstrainHeightMode = false;
      if (!constrainHeight) {
        enteringConstrainHeightMode = true;
        setConstrainHeight(true);
      }

      if (keyMatchers[Command.SHOW_ERROR_DETAILS](key)) {
        setShowErrorDetails((prev) => !prev);
      } else if (keyMatchers[Command.SHOW_FULL_TODOS](key)) {
        setShowFullTodos((prev) => !prev);
      } else if (keyMatchers[Command.TOGGLE_MARKDOWN](key)) {
        setRenderMarkdown((prev) => {
          const newValue = !prev;
          // Force re-render of static content
          refreshStatic();
          return newValue;
        });
      } else if (
        keyMatchers[Command.TOGGLE_IDE_CONTEXT_DETAIL](key) &&
        config.getIdeMode() &&
        ideContextState
      ) {
        handleSlashCommand('/ide status');
      } else if (
        keyMatchers[Command.SHOW_MORE_LINES](key) &&
        !enteringConstrainHeightMode
      ) {
        setConstrainHeight(false);
      } else if (keyMatchers[Command.TOGGLE_SHELL_INPUT_FOCUS](key)) {
        if (activePtyId || embeddedShellFocused) {
          setEmbeddedShellFocused((prev) => !prev);
        }
      }
    },
    [
      constrainHeight,
      setConstrainHeight,
      setShowErrorDetails,
      config,
      ideContextState,
      setCtrlCPressCount,
      buffer.text.length,
      setCtrlDPressCount,
      handleSlashCommand,
      cancelOngoingRequest,
      activePtyId,
      embeddedShellFocused,
      settings.merged.general?.debugKeystrokeLogging,
      refreshStatic,
    ],
  );

  useKeypress(handleGlobalKeypress, { isActive: !dialogsVisible });

  // Update terminal title with Gemini CLI status and thoughts
  useEffect(() => {
    // Respect both showStatusInTitle and hideWindowTitle settings
    if (
      !settings.merged.ui?.showStatusInTitle ||
      settings.merged.ui?.hideWindowTitle
    )
      return;

    let title;
    if (streamingState === StreamingState.Idle) {
      title = originalTitleRef.current;
    } else {
      const statusText = thought?.subject
        ?.replace(/[\r\n]+/g, ' ')
        .substring(0, 80);
      title = statusText || originalTitleRef.current;
    }

    // Pad the title to a fixed width to prevent taskbar icon resizing.
    const paddedTitle = title.padEnd(80, ' ');

    // Only update the title if it's different from the last value we set
    if (lastTitleRef.current !== paddedTitle) {
      lastTitleRef.current = paddedTitle;
      stdout.write(`\x1b]2;${paddedTitle}\x07`);
    }
    // Note: We don't need to reset the window title on exit because Gemini CLI is already doing that elsewhere
  }, [
    streamingState,
    thought,
    settings.merged.ui?.showStatusInTitle,
    settings.merged.ui?.hideWindowTitle,
    stdout,
  ]);

  const filteredConsoleMessages = useMemo(() => {
    if (config.getDebugMode()) {
      return consoleMessages;
    }
    return consoleMessages.filter((msg) => msg.type !== 'debug');
  }, [consoleMessages, config]);

  // Computed values
  const errorCount = useMemo(
    () =>
      filteredConsoleMessages
        .filter((msg) => msg.type === 'error')
        .reduce((total, msg) => total + msg.count, 0),
    [filteredConsoleMessages],
  );

  const nightly = props.version.includes('nightly');

<<<<<<< HEAD
=======
  const dialogsVisible =
    shouldShowIdePrompt ||
    isFolderTrustDialogOpen ||
    !!shellConfirmationRequest ||
    !!confirmationRequest ||
    confirmUpdateExtensionRequests.length > 0 ||
    !!loopDetectionConfirmationRequest ||
    isThemeDialogOpen ||
    isSettingsDialogOpen ||
    isModelDialogOpen ||
    isPermissionsDialogOpen ||
    isAuthenticating ||
    isAuthDialogOpen ||
    isEditorDialogOpen ||
    showPrivacyNotice ||
    showIdeRestartPrompt ||
    !!proQuotaRequest;

>>>>>>> d9f0b9c6
  const pendingHistoryItems = useMemo(
    () => [...pendingSlashCommandHistoryItems, ...pendingGeminiHistoryItems],
    [pendingSlashCommandHistoryItems, pendingGeminiHistoryItems],
  );

  const uiState: UIState = useMemo(
    () => ({
      history: historyManager.history,
      historyManager,
      isThemeDialogOpen,
      themeError,
      isAuthenticating,
      isConfigInitialized,
      authError,
      isAuthDialogOpen,
      isAwaitingApiKeyInput: authState === AuthState.AwaitingApiKeyInput,
      apiKeyDefaultValue,
      editorError,
      isEditorDialogOpen,
      showPrivacyNotice,
      corgiMode,
      debugMessage,
      quittingMessages,
      isSettingsDialogOpen,
      isModelDialogOpen,
      isPermissionsDialogOpen,
      slashCommands,
      pendingSlashCommandHistoryItems,
      commandContext,
      shellConfirmationRequest,
      confirmationRequest,
      confirmUpdateExtensionRequests,
      loopDetectionConfirmationRequest,
      geminiMdFileCount,
      streamingState,
      initError,
      pendingGeminiHistoryItems,
      thought,
      shellModeActive,
      userMessages,
      buffer,
      inputWidth,
      suggestionsWidth,
      isInputActive,
      shouldShowIdePrompt,
      isFolderTrustDialogOpen: isFolderTrustDialogOpen ?? false,
      isTrustedFolder,
      constrainHeight,
      showErrorDetails,
      showFullTodos,
      filteredConsoleMessages,
      ideContextState,
      renderMarkdown,
      ctrlCPressedOnce: ctrlCPressCount >= 1,
      ctrlDPressedOnce: ctrlDPressCount >= 1,
      showEscapePrompt,
      isFocused,
      elapsedTime,
      currentLoadingPhrase,
      historyRemountKey,
      messageQueue,
      queueErrorMessage,
      showAutoAcceptIndicator,
      currentModel,
      userTier,
      proQuotaRequest,
      contextFileNames,
      errorCount,
      availableTerminalHeight,
      mainAreaWidth,
      staticAreaMaxItemHeight,
      staticExtraHeight,
      dialogsVisible,
      pendingHistoryItems,
      nightly,
      branchName,
      sessionStats,
      terminalWidth,
      terminalHeight,
      mainControlsRef,
      rootUiRef,
      currentIDE,
      updateInfo,
      showIdeRestartPrompt,
      ideTrustRestartReason,
      isRestarting,
      extensionsUpdateState,
      activePtyId,
      embeddedShellFocused,
      showDebugProfiler,
    }),
    [
      isThemeDialogOpen,
      themeError,
      isAuthenticating,
      isConfigInitialized,
      authError,
      isAuthDialogOpen,
      editorError,
      isEditorDialogOpen,
      showPrivacyNotice,
      corgiMode,
      debugMessage,
      quittingMessages,
      isSettingsDialogOpen,
      isModelDialogOpen,
      isPermissionsDialogOpen,
      slashCommands,
      pendingSlashCommandHistoryItems,
      commandContext,
      shellConfirmationRequest,
      confirmationRequest,
      confirmUpdateExtensionRequests,
      loopDetectionConfirmationRequest,
      geminiMdFileCount,
      streamingState,
      initError,
      pendingGeminiHistoryItems,
      thought,
      shellModeActive,
      userMessages,
      buffer,
      inputWidth,
      suggestionsWidth,
      isInputActive,
      shouldShowIdePrompt,
      isFolderTrustDialogOpen,
      isTrustedFolder,
      constrainHeight,
      showErrorDetails,
      showFullTodos,
      filteredConsoleMessages,
      ideContextState,
      renderMarkdown,
      ctrlCPressCount,
      ctrlDPressCount,
      showEscapePrompt,
      isFocused,
      elapsedTime,
      currentLoadingPhrase,
      historyRemountKey,
      messageQueue,
      queueErrorMessage,
      showAutoAcceptIndicator,
      userTier,
      proQuotaRequest,
      contextFileNames,
      errorCount,
      availableTerminalHeight,
      mainAreaWidth,
      staticAreaMaxItemHeight,
      staticExtraHeight,
      dialogsVisible,
      pendingHistoryItems,
      nightly,
      branchName,
      sessionStats,
      terminalWidth,
      terminalHeight,
      mainControlsRef,
      rootUiRef,
      currentIDE,
      updateInfo,
      showIdeRestartPrompt,
      ideTrustRestartReason,
      isRestarting,
      currentModel,
      extensionsUpdateState,
      activePtyId,
      historyManager,
      embeddedShellFocused,
      showDebugProfiler,
      apiKeyDefaultValue,
      authState,
    ],
  );

  const exitPrivacyNotice = useCallback(
    () => setShowPrivacyNotice(false),
    [setShowPrivacyNotice],
  );

  const uiActions: UIActions = useMemo(
    () => ({
      handleThemeSelect,
      closeThemeDialog,
      handleThemeHighlight,
      handleAuthSelect,
      setAuthState,
      onAuthError,
      handleEditorSelect,
      exitEditorDialog,
      exitPrivacyNotice,
      closeSettingsDialog,
      closeModelDialog,
      closePermissionsDialog,
      setShellModeActive,
      vimHandleInput,
      handleIdePromptComplete,
      handleFolderTrustSelect,
      setConstrainHeight,
      onEscapePromptChange: handleEscapePromptChange,
      refreshStatic,
      handleFinalSubmit,
      handleClearScreen,
      handleProQuotaChoice,
      setQueueErrorMessage,
      popAllMessages,
      handleApiKeySubmit,
      handleApiKeyCancel,
    }),
    [
      handleThemeSelect,
      closeThemeDialog,
      handleThemeHighlight,
      handleAuthSelect,
      setAuthState,
      onAuthError,
      handleEditorSelect,
      exitEditorDialog,
      exitPrivacyNotice,
      closeSettingsDialog,
      closeModelDialog,
      closePermissionsDialog,
      setShellModeActive,
      vimHandleInput,
      handleIdePromptComplete,
      handleFolderTrustSelect,
      setConstrainHeight,
      handleEscapePromptChange,
      refreshStatic,
      handleFinalSubmit,
      handleClearScreen,
      handleProQuotaChoice,
      setQueueErrorMessage,
      popAllMessages,
      handleApiKeySubmit,
      handleApiKeyCancel,
    ],
  );

  return (
    <UIStateContext.Provider value={uiState}>
      <UIActionsContext.Provider value={uiActions}>
        <ConfigContext.Provider value={config}>
          <AppContext.Provider
            value={{
              version: props.version,
              startupWarnings: props.startupWarnings || [],
            }}
          >
            <ShellFocusContext.Provider value={isFocused}>
              <App />
            </ShellFocusContext.Provider>
          </AppContext.Provider>
        </ConfigContext.Provider>
      </UIActionsContext.Provider>
    </UIStateContext.Provider>
  );
};<|MERGE_RESOLUTION|>--- conflicted
+++ resolved
@@ -43,11 +43,8 @@
   clearCachedCredentialFile,
   recordExitFail,
   ShellExecutionService,
-<<<<<<< HEAD
   ApiKeyCredentialStorage,
-=======
   debugLogger,
->>>>>>> d9f0b9c6
 } from '@google/gemini-cli-core';
 import { validateAuthMethod } from '../config/auth.js';
 import { loadHierarchicalGeminiMemory } from '../config/config.js';
@@ -974,51 +971,6 @@
     settings.merged.ui?.customWittyPhrases,
   );
 
-<<<<<<< HEAD
-  const dialogsVisible =
-    showWorkspaceMigrationDialog ||
-    shouldShowIdePrompt ||
-    isFolderTrustDialogOpen ||
-    !!shellConfirmationRequest ||
-    !!confirmationRequest ||
-    confirmUpdateExtensionRequests.length > 0 ||
-    !!loopDetectionConfirmationRequest ||
-    isThemeDialogOpen ||
-    isSettingsDialogOpen ||
-    isModelDialogOpen ||
-    isPermissionsDialogOpen ||
-    isAuthenticating ||
-    isAuthDialogOpen ||
-    authState === AuthState.AwaitingApiKeyInput ||
-    isEditorDialogOpen ||
-    showPrivacyNotice ||
-    showIdeRestartPrompt ||
-    !!proQuotaRequest;
-
-  const handleExit = useCallback(
-    (
-      pressedOnce: boolean,
-      setPressedOnce: (value: boolean) => void,
-      timerRef: React.MutableRefObject<NodeJS.Timeout | null>,
-    ) => {
-      if (pressedOnce) {
-        if (timerRef.current) {
-          clearTimeout(timerRef.current);
-        }
-        handleSlashCommand('/quit');
-      } else {
-        setPressedOnce(true);
-        timerRef.current = setTimeout(() => {
-          setPressedOnce(false);
-          timerRef.current = null;
-        }, CTRL_EXIT_PROMPT_DURATION_MS);
-      }
-    },
-    [handleSlashCommand],
-  );
-
-=======
->>>>>>> d9f0b9c6
   const handleGlobalKeypress = useCallback(
     (key: Key) => {
       // Debug log keystrokes if enabled
@@ -1093,64 +1045,6 @@
     ],
   );
 
-  useKeypress(handleGlobalKeypress, { isActive: !dialogsVisible });
-
-  // Update terminal title with Gemini CLI status and thoughts
-  useEffect(() => {
-    // Respect both showStatusInTitle and hideWindowTitle settings
-    if (
-      !settings.merged.ui?.showStatusInTitle ||
-      settings.merged.ui?.hideWindowTitle
-    )
-      return;
-
-    let title;
-    if (streamingState === StreamingState.Idle) {
-      title = originalTitleRef.current;
-    } else {
-      const statusText = thought?.subject
-        ?.replace(/[\r\n]+/g, ' ')
-        .substring(0, 80);
-      title = statusText || originalTitleRef.current;
-    }
-
-    // Pad the title to a fixed width to prevent taskbar icon resizing.
-    const paddedTitle = title.padEnd(80, ' ');
-
-    // Only update the title if it's different from the last value we set
-    if (lastTitleRef.current !== paddedTitle) {
-      lastTitleRef.current = paddedTitle;
-      stdout.write(`\x1b]2;${paddedTitle}\x07`);
-    }
-    // Note: We don't need to reset the window title on exit because Gemini CLI is already doing that elsewhere
-  }, [
-    streamingState,
-    thought,
-    settings.merged.ui?.showStatusInTitle,
-    settings.merged.ui?.hideWindowTitle,
-    stdout,
-  ]);
-
-  const filteredConsoleMessages = useMemo(() => {
-    if (config.getDebugMode()) {
-      return consoleMessages;
-    }
-    return consoleMessages.filter((msg) => msg.type !== 'debug');
-  }, [consoleMessages, config]);
-
-  // Computed values
-  const errorCount = useMemo(
-    () =>
-      filteredConsoleMessages
-        .filter((msg) => msg.type === 'error')
-        .reduce((total, msg) => total + msg.count, 0),
-    [filteredConsoleMessages],
-  );
-
-  const nightly = props.version.includes('nightly');
-
-<<<<<<< HEAD
-=======
   const dialogsVisible =
     shouldShowIdePrompt ||
     isFolderTrustDialogOpen ||
@@ -1167,9 +1061,66 @@
     isEditorDialogOpen ||
     showPrivacyNotice ||
     showIdeRestartPrompt ||
-    !!proQuotaRequest;
-
->>>>>>> d9f0b9c6
+    !!proQuotaRequest ||
+    isAuthDialogOpen ||
+    authState === AuthState.AwaitingApiKeyInput;
+
+  useKeypress(handleGlobalKeypress, { isActive: !dialogsVisible });
+
+  // Update terminal title with Gemini CLI status and thoughts
+  useEffect(() => {
+    // Respect both showStatusInTitle and hideWindowTitle settings
+    if (
+      !settings.merged.ui?.showStatusInTitle ||
+      settings.merged.ui?.hideWindowTitle
+    )
+      return;
+
+    let title;
+    if (streamingState === StreamingState.Idle) {
+      title = originalTitleRef.current;
+    } else {
+      const statusText = thought?.subject
+        ?.replace(/[\r\n]+/g, ' ')
+        .substring(0, 80);
+      title = statusText || originalTitleRef.current;
+    }
+
+    // Pad the title to a fixed width to prevent taskbar icon resizing.
+    const paddedTitle = title.padEnd(80, ' ');
+
+    // Only update the title if it's different from the last value we set
+    if (lastTitleRef.current !== paddedTitle) {
+      lastTitleRef.current = paddedTitle;
+      stdout.write(`\x1b]2;${paddedTitle}\x07`);
+    }
+    // Note: We don't need to reset the window title on exit because Gemini CLI is already doing that elsewhere
+  }, [
+    streamingState,
+    thought,
+    settings.merged.ui?.showStatusInTitle,
+    settings.merged.ui?.hideWindowTitle,
+    stdout,
+  ]);
+
+  const filteredConsoleMessages = useMemo(() => {
+    if (config.getDebugMode()) {
+      return consoleMessages;
+    }
+    return consoleMessages.filter((msg) => msg.type !== 'debug');
+  }, [consoleMessages, config]);
+
+  // Computed values
+  const errorCount = useMemo(
+    () =>
+      filteredConsoleMessages
+        .filter((msg) => msg.type === 'error')
+        .reduce((total, msg) => total + msg.count, 0),
+    [filteredConsoleMessages],
+  );
+
+  const nightly = props.version.includes('nightly');
+
   const pendingHistoryItems = useMemo(
     () => [...pendingSlashCommandHistoryItems, ...pendingGeminiHistoryItems],
     [pendingSlashCommandHistoryItems, pendingGeminiHistoryItems],
