/**
 * @license
 * Copyright 2025 Google LLC
 * SPDX-License-Identifier: Apache-2.0
 */

import { useCallback, useMemo, useEffect, useState } from 'react';
import { type PartListUnion } from '@google/genai';
import process from 'node:process';
import type { UseHistoryManagerReturn } from './useHistoryManager.js';
import type { Config } from '@google/gemini-cli-core';
import {
  GitService,
  Logger,
  logSlashCommand,
  makeSlashCommandEvent,
  SlashCommandStatus,
  ToolConfirmationOutcome,
  Storage,
  IdeClient,
} from '@google/gemini-cli-core';
import { useSessionStats } from '../contexts/SessionContext.js';
import type {
  Message,
  HistoryItemWithoutId,
  SlashCommandProcessorResult,
  HistoryItem,
  ConfirmationRequest,
} from '../types.js';
import { MessageType } from '../types.js';
import type { LoadedSettings } from '../../config/settings.js';
import { type CommandContext, type SlashCommand } from '../commands/types.js';
import { CommandService } from '../../services/CommandService.js';
import { BuiltinCommandLoader } from '../../services/BuiltinCommandLoader.js';
import { FileCommandLoader } from '../../services/FileCommandLoader.js';
import { McpPromptLoader } from '../../services/McpPromptLoader.js';
import { parseSlashCommand } from '../../utils/commands.js';
import {
  type ExtensionUpdateAction,
  type ExtensionUpdateStatus,
} from '../state/extensions.js';

interface SlashCommandProcessorActions {
  openAuthDialog: () => void;
  openThemeDialog: () => void;
  openEditorDialog: () => void;
  openPrivacyNotice: () => void;
  openSettingsDialog: () => void;
  openModelDialog: () => void;
  openPermissionsDialog: () => void;
  quit: (messages: HistoryItem[]) => void;
  setDebugMessage: (message: string) => void;
  toggleCorgiMode: () => void;
<<<<<<< HEAD
  toggleDebugProfiler: () => void;
=======
>>>>>>> a1cc5ac2
  dispatchExtensionStateUpdate: (action: ExtensionUpdateAction) => void;
  addConfirmUpdateExtensionRequest: (request: ConfirmationRequest) => void;
}

/**
 * Hook to define and process slash commands (e.g., /help, /clear).
 */
export const useSlashCommandProcessor = (
  config: Config | null,
  settings: LoadedSettings,
  addItem: UseHistoryManagerReturn['addItem'],
  clearItems: UseHistoryManagerReturn['clearItems'],
  loadHistory: UseHistoryManagerReturn['loadHistory'],
  refreshStatic: () => void,
  toggleVimEnabled: () => Promise<boolean>,
  setIsProcessing: (isProcessing: boolean) => void,
  setGeminiMdFileCount: (count: number) => void,
  actions: SlashCommandProcessorActions,
  extensionsUpdateState: Map<string, ExtensionUpdateStatus>,
  isConfigInitialized: boolean,
) => {
  const session = useSessionStats();
  const [commands, setCommands] = useState<readonly SlashCommand[]>([]);
  const [reloadTrigger, setReloadTrigger] = useState(0);

  const reloadCommands = useCallback(() => {
    setReloadTrigger((v) => v + 1);
  }, []);
  const [shellConfirmationRequest, setShellConfirmationRequest] =
    useState<null | {
      commands: string[];
      onConfirm: (
        outcome: ToolConfirmationOutcome,
        approvedCommands?: string[],
      ) => void;
    }>(null);
  const [confirmationRequest, setConfirmationRequest] = useState<null | {
    prompt: React.ReactNode;
    onConfirm: (confirmed: boolean) => void;
  }>(null);

  const [sessionShellAllowlist, setSessionShellAllowlist] = useState(
    new Set<string>(),
  );
  const gitService = useMemo(() => {
    if (!config?.getProjectRoot()) {
      return;
    }
    return new GitService(config.getProjectRoot(), config.storage);
  }, [config]);

  const logger = useMemo(() => {
    const l = new Logger(
      config?.getSessionId() || '',
      config?.storage ?? new Storage(process.cwd()),
    );
    // The logger's initialize is async, but we can create the instance
    // synchronously. Commands that use it will await its initialization.
    return l;
  }, [config]);

  const [pendingItem, setPendingItem] = useState<HistoryItemWithoutId | null>(
    null,
  );

  const pendingHistoryItems = useMemo(() => {
    const items: HistoryItemWithoutId[] = [];
    if (pendingItem != null) {
      items.push(pendingItem);
    }
    return items;
  }, [pendingItem]);

  const addMessage = useCallback(
    (message: Message) => {
      // Convert Message to HistoryItemWithoutId
      let historyItemContent: HistoryItemWithoutId;
      if (message.type === MessageType.ABOUT) {
        historyItemContent = {
          type: 'about',
          cliVersion: message.cliVersion,
          osVersion: message.osVersion,
          sandboxEnv: message.sandboxEnv,
          modelVersion: message.modelVersion,
          selectedAuthType: message.selectedAuthType,
          gcpProject: message.gcpProject,
          ideClient: message.ideClient,
        };
      } else if (message.type === MessageType.HELP) {
        historyItemContent = {
          type: 'help',
          timestamp: message.timestamp,
        };
      } else if (message.type === MessageType.STATS) {
        historyItemContent = {
          type: 'stats',
          duration: message.duration,
        };
      } else if (message.type === MessageType.MODEL_STATS) {
        historyItemContent = {
          type: 'model_stats',
        };
      } else if (message.type === MessageType.TOOL_STATS) {
        historyItemContent = {
          type: 'tool_stats',
        };
      } else if (message.type === MessageType.QUIT) {
        historyItemContent = {
          type: 'quit',
          duration: message.duration,
        };
      } else if (message.type === MessageType.COMPRESSION) {
        historyItemContent = {
          type: 'compression',
          compression: message.compression,
        };
      } else {
        historyItemContent = {
          type: message.type,
          text: message.content,
        };
      }
      addItem(historyItemContent, message.timestamp.getTime());
    },
    [addItem],
  );
  const commandContext = useMemo(
    (): CommandContext => ({
      services: {
        config,
        settings,
        git: gitService,
        logger,
      },
      ui: {
        addItem,
        clear: () => {
          clearItems();
          console.clear();
          refreshStatic();
        },
        loadHistory,
        setDebugMessage: actions.setDebugMessage,
        pendingItem,
        setPendingItem,
        toggleCorgiMode: actions.toggleCorgiMode,
        toggleDebugProfiler: actions.toggleDebugProfiler,
        toggleVimEnabled,
        setGeminiMdFileCount,
        reloadCommands,
        extensionsUpdateState,
        dispatchExtensionStateUpdate: actions.dispatchExtensionStateUpdate,
        addConfirmUpdateExtensionRequest:
          actions.addConfirmUpdateExtensionRequest,
      },
      session: {
        stats: session.stats,
        sessionShellAllowlist,
      },
    }),
    [
      config,
      settings,
      gitService,
      logger,
      loadHistory,
      addItem,
      clearItems,
      refreshStatic,
      session.stats,
      actions,
      pendingItem,
      setPendingItem,
      toggleVimEnabled,
      sessionShellAllowlist,
      setGeminiMdFileCount,
      reloadCommands,
      extensionsUpdateState,
    ],
  );

  useEffect(() => {
    if (!config) {
      return;
    }

    const listener = () => {
      reloadCommands();
    };

    (async () => {
      const ideClient = await IdeClient.getInstance();
      ideClient.addStatusChangeListener(listener);
    })();

    return () => {
      (async () => {
        const ideClient = await IdeClient.getInstance();
        ideClient.removeStatusChangeListener(listener);
      })();
    };
  }, [config, reloadCommands]);

  useEffect(() => {
    const controller = new AbortController();
    const load = async () => {
      const loaders = [
        new McpPromptLoader(config),
        new BuiltinCommandLoader(config),
        new FileCommandLoader(config),
      ];
      const commandService = await CommandService.create(
        loaders,
        controller.signal,
      );
      setCommands(commandService.getCommands());
    };

    load();

    return () => {
      controller.abort();
    };
  }, [config, reloadTrigger, isConfigInitialized]);

  const handleSlashCommand = useCallback(
    async (
      rawQuery: PartListUnion,
      oneTimeShellAllowlist?: Set<string>,
      overwriteConfirmed?: boolean,
    ): Promise<SlashCommandProcessorResult | false> => {
      if (typeof rawQuery !== 'string') {
        return false;
      }

      const trimmed = rawQuery.trim();
      if (!trimmed.startsWith('/') && !trimmed.startsWith('?')) {
        return false;
      }

      setIsProcessing(true);

      const userMessageTimestamp = Date.now();
      addItem({ type: MessageType.USER, text: trimmed }, userMessageTimestamp);

      let hasError = false;
      const {
        commandToExecute,
        args,
        canonicalPath: resolvedCommandPath,
      } = parseSlashCommand(trimmed, commands);

      const subcommand =
        resolvedCommandPath.length > 1
          ? resolvedCommandPath.slice(1).join(' ')
          : undefined;

      try {
        if (commandToExecute) {
          if (commandToExecute.action) {
            const fullCommandContext: CommandContext = {
              ...commandContext,
              invocation: {
                raw: trimmed,
                name: commandToExecute.name,
                args,
              },
              overwriteConfirmed,
            };

            // If a one-time list is provided for a "Proceed" action, temporarily
            // augment the session allowlist for this single execution.
            if (oneTimeShellAllowlist && oneTimeShellAllowlist.size > 0) {
              fullCommandContext.session = {
                ...fullCommandContext.session,
                sessionShellAllowlist: new Set([
                  ...fullCommandContext.session.sessionShellAllowlist,
                  ...oneTimeShellAllowlist,
                ]),
              };
            }
            const result = await commandToExecute.action(
              fullCommandContext,
              args,
            );

            if (result) {
              switch (result.type) {
                case 'tool':
                  return {
                    type: 'schedule_tool',
                    toolName: result.toolName,
                    toolArgs: result.toolArgs,
                  };
                case 'message':
                  addItem(
                    {
                      type:
                        result.messageType === 'error'
                          ? MessageType.ERROR
                          : MessageType.INFO,
                      text: result.content,
                    },
                    Date.now(),
                  );
                  return { type: 'handled' };
                case 'dialog':
                  switch (result.dialog) {
                    case 'auth':
                      actions.openAuthDialog();
                      return { type: 'handled' };
                    case 'theme':
                      actions.openThemeDialog();
                      return { type: 'handled' };
                    case 'editor':
                      actions.openEditorDialog();
                      return { type: 'handled' };
                    case 'privacy':
                      actions.openPrivacyNotice();
                      return { type: 'handled' };
                    case 'settings':
                      actions.openSettingsDialog();
                      return { type: 'handled' };
                    case 'model':
                      actions.openModelDialog();
                      return { type: 'handled' };
                    case 'permissions':
                      actions.openPermissionsDialog();
                      return { type: 'handled' };
                    case 'help':
                      return { type: 'handled' };
                    default: {
                      const unhandled: never = result.dialog;
                      throw new Error(
                        `Unhandled slash command result: ${unhandled}`,
                      );
                    }
                  }
                case 'load_history': {
                  config?.getGeminiClient()?.setHistory(result.clientHistory);
                  config?.getGeminiClient()?.stripThoughtsFromHistory();
                  fullCommandContext.ui.clear();
                  result.history.forEach((item, index) => {
                    fullCommandContext.ui.addItem(item, index);
                  });
                  return { type: 'handled' };
                }
                case 'quit':
                  actions.quit(result.messages);
                  return { type: 'handled' };

                case 'submit_prompt':
                  return {
                    type: 'submit_prompt',
                    content: result.content,
                  };
                case 'confirm_shell_commands': {
                  const { outcome, approvedCommands } = await new Promise<{
                    outcome: ToolConfirmationOutcome;
                    approvedCommands?: string[];
                  }>((resolve) => {
                    setShellConfirmationRequest({
                      commands: result.commandsToConfirm,
                      onConfirm: (
                        resolvedOutcome,
                        resolvedApprovedCommands,
                      ) => {
                        setShellConfirmationRequest(null); // Close the dialog
                        resolve({
                          outcome: resolvedOutcome,
                          approvedCommands: resolvedApprovedCommands,
                        });
                      },
                    });
                  });

                  if (
                    outcome === ToolConfirmationOutcome.Cancel ||
                    !approvedCommands ||
                    approvedCommands.length === 0
                  ) {
                    return { type: 'handled' };
                  }

                  if (outcome === ToolConfirmationOutcome.ProceedAlways) {
                    setSessionShellAllowlist(
                      (prev) => new Set([...prev, ...approvedCommands]),
                    );
                  }

                  return await handleSlashCommand(
                    result.originalInvocation.raw,
                    // Pass the approved commands as a one-time grant for this execution.
                    new Set(approvedCommands),
                  );
                }
                case 'confirm_action': {
                  const { confirmed } = await new Promise<{
                    confirmed: boolean;
                  }>((resolve) => {
                    setConfirmationRequest({
                      prompt: result.prompt,
                      onConfirm: (resolvedConfirmed) => {
                        setConfirmationRequest(null);
                        resolve({ confirmed: resolvedConfirmed });
                      },
                    });
                  });

                  if (!confirmed) {
                    addItem(
                      {
                        type: MessageType.INFO,
                        text: 'Operation cancelled.',
                      },
                      Date.now(),
                    );
                    return { type: 'handled' };
                  }

                  return await handleSlashCommand(
                    result.originalInvocation.raw,
                    undefined,
                    true,
                  );
                }
                default: {
                  const unhandled: never = result;
                  throw new Error(
                    `Unhandled slash command result: ${unhandled}`,
                  );
                }
              }
            }

            return { type: 'handled' };
          } else if (commandToExecute.subCommands) {
            const helpText = `Command '/${commandToExecute.name}' requires a subcommand. Available:\n${commandToExecute.subCommands
              .map((sc) => `  - ${sc.name}: ${sc.description || ''}`)
              .join('\n')}`;
            addMessage({
              type: MessageType.INFO,
              content: helpText,
              timestamp: new Date(),
            });
            return { type: 'handled' };
          }
        }

        addMessage({
          type: MessageType.ERROR,
          content: `Unknown command: ${trimmed}`,
          timestamp: new Date(),
        });

        return { type: 'handled' };
      } catch (e: unknown) {
        hasError = true;
        if (config) {
          const event = makeSlashCommandEvent({
            command: resolvedCommandPath[0],
            subcommand,
            status: SlashCommandStatus.ERROR,
          });
          logSlashCommand(config, event);
        }
        addItem(
          {
            type: MessageType.ERROR,
            text: e instanceof Error ? e.message : String(e),
          },
          Date.now(),
        );
        return { type: 'handled' };
      } finally {
        if (config && resolvedCommandPath[0] && !hasError) {
          const event = makeSlashCommandEvent({
            command: resolvedCommandPath[0],
            subcommand,
            status: SlashCommandStatus.SUCCESS,
          });
          logSlashCommand(config, event);
        }
        setIsProcessing(false);
      }
    },
    [
      config,
      addItem,
      actions,
      commands,
      commandContext,
      addMessage,
      setShellConfirmationRequest,
      setSessionShellAllowlist,
      setIsProcessing,
      setConfirmationRequest,
    ],
  );

  return {
    handleSlashCommand,
    slashCommands: commands,
    pendingHistoryItems,
    commandContext,
    shellConfirmationRequest,
    confirmationRequest,
  };
};<|MERGE_RESOLUTION|>--- conflicted
+++ resolved
@@ -51,10 +51,6 @@
   quit: (messages: HistoryItem[]) => void;
   setDebugMessage: (message: string) => void;
   toggleCorgiMode: () => void;
-<<<<<<< HEAD
-  toggleDebugProfiler: () => void;
-=======
->>>>>>> a1cc5ac2
   dispatchExtensionStateUpdate: (action: ExtensionUpdateAction) => void;
   addConfirmUpdateExtensionRequest: (request: ConfirmationRequest) => void;
 }
