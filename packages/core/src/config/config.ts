/**
 * @license
 * Copyright 2025 Google LLC
 * SPDX-License-Identifier: Apache-2.0
 */

import * as path from 'node:path';
import process from 'node:process';
import type { ContentGeneratorConfig } from '../core/contentGenerator.js';
import {
  AuthType,
  createContentGeneratorConfig,
} from '../core/contentGenerator.js';
import { PromptRegistry } from '../prompts/prompt-registry.js';
import { ToolRegistry } from '../tools/tool-registry.js';
import { LSTool } from '../tools/ls.js';
import { ReadFileTool } from '../tools/read-file.js';
import { GrepTool } from '../tools/grep.js';
import { RipGrepTool } from '../tools/ripGrep.js';
import { GlobTool } from '../tools/glob.js';
import { EditTool } from '../tools/edit.js';
import { SmartEditTool } from '../tools/smart-edit.js';
import { ShellTool } from '../tools/shell.js';
import { WriteFileTool } from '../tools/write-file.js';
import { WebFetchTool } from '../tools/web-fetch.js';
import { ReadManyFilesTool } from '../tools/read-many-files.js';
import { MemoryTool, setGeminiMdFilename } from '../tools/memoryTool.js';
import { WebSearchTool } from '../tools/web-search.js';
import { GeminiClient } from '../core/client.js';
import { FileDiscoveryService } from '../services/fileDiscoveryService.js';
import { GitService } from '../services/gitService.js';
import type { TelemetryTarget } from '../telemetry/index.js';
import {
  initializeTelemetry,
  DEFAULT_TELEMETRY_TARGET,
  DEFAULT_OTLP_ENDPOINT,
} from '../telemetry/index.js';
import { StartSessionEvent } from '../telemetry/index.js';
import {
  DEFAULT_GEMINI_EMBEDDING_MODEL,
  DEFAULT_GEMINI_FLASH_MODEL,
} from './models.js';
import { shouldAttemptBrowserLaunch } from '../utils/browser.js';
import type { MCPOAuthConfig } from '../mcp/oauth-provider.js';
import { IdeClient } from '../ide/ide-client.js';
import { ideContext } from '../ide/ideContext.js';
import type { Content } from '@google/genai';
import type { FileSystemService } from '../services/fileSystemService.js';
import { StandardFileSystemService } from '../services/fileSystemService.js';
import { logCliConfiguration, logIdeConnection } from '../telemetry/loggers.js';
import { IdeConnectionEvent, IdeConnectionType } from '../telemetry/types.js';

// Re-export OAuth config type
export type { MCPOAuthConfig, AnyToolInvocation };
import type { AnyToolInvocation } from '../tools/tools.js';
import { WorkspaceContext } from '../utils/workspaceContext.js';
import { Storage } from './storage.js';
import type { ShellExecutionConfig } from '../services/shellExecutionService.js';
import { FileExclusions } from '../utils/ignorePatterns.js';
import type { EventEmitter } from 'node:events';

export enum ApprovalMode {
  DEFAULT = 'default',
  AUTO_EDIT = 'autoEdit',
  YOLO = 'yolo',
}

export interface AccessibilitySettings {
  disableLoadingPhrases?: boolean;
  screenReader?: boolean;
}

export interface BugCommandSettings {
  urlTemplate: string;
}

export interface ChatCompressionSettings {
  contextPercentageThreshold?: number;
}

export interface SummarizeToolOutputSettings {
  tokenBudget?: number;
}

export interface TelemetrySettings {
  enabled?: boolean;
  target?: TelemetryTarget;
  otlpEndpoint?: string;
  otlpProtocol?: 'grpc' | 'http';
  logPrompts?: boolean;
  outfile?: string;
}

export interface GeminiCLIExtension {
  name: string;
  version: string;
  isActive: boolean;
  path: string;
}
export interface FileFilteringOptions {
  respectGitIgnore: boolean;
  respectGeminiIgnore: boolean;
}
// For memory files
export const DEFAULT_MEMORY_FILE_FILTERING_OPTIONS: FileFilteringOptions = {
  respectGitIgnore: false,
  respectGeminiIgnore: true,
};
// For all other files
export const DEFAULT_FILE_FILTERING_OPTIONS: FileFilteringOptions = {
  respectGitIgnore: true,
  respectGeminiIgnore: true,
};
export class MCPServerConfig {
  constructor(
    // For stdio transport
    readonly command?: string,
    readonly args?: string[],
    readonly env?: Record<string, string>,
    readonly cwd?: string,
    // For sse transport
    readonly url?: string,
    // For streamable http transport
    readonly httpUrl?: string,
    readonly headers?: Record<string, string>,
    // For websocket transport
    readonly tcp?: string,
    // Common
    readonly timeout?: number,
    readonly trust?: boolean,
    // Metadata
    readonly description?: string,
    readonly includeTools?: string[],
    readonly excludeTools?: string[],
    readonly extensionName?: string,
    // OAuth configuration
    readonly oauth?: MCPOAuthConfig,
    readonly authProviderType?: AuthProviderType,
  ) {}
}

export enum AuthProviderType {
  DYNAMIC_DISCOVERY = 'dynamic_discovery',
  GOOGLE_CREDENTIALS = 'google_credentials',
}

export interface SandboxConfig {
  command: 'docker' | 'podman' | 'sandbox-exec';
  image: string;
}

export type FlashFallbackHandler = (
  currentModel: string,
  fallbackModel: string,
  error?: unknown,
) => Promise<boolean | string | null>;

export interface ConfigParameters {
  sessionId: string;
  embeddingModel?: string;
  sandbox?: SandboxConfig;
  targetDir: string;
  debugMode: boolean;
  question?: string;
  fullContext?: boolean;
  coreTools?: string[];
  allowedTools?: string[];
  excludeTools?: string[];
  toolDiscoveryCommand?: string;
  toolCallCommand?: string;
  mcpServerCommand?: string;
  mcpServers?: Record<string, MCPServerConfig>;
  userMemory?: string;
  geminiMdFileCount?: number;
  approvalMode?: ApprovalMode;
  showMemoryUsage?: boolean;
  contextFileName?: string | string[];
  accessibility?: AccessibilitySettings;
  telemetry?: TelemetrySettings;
  usageStatisticsEnabled?: boolean;
  fileFiltering?: {
    respectGitIgnore?: boolean;
    respectGeminiIgnore?: boolean;
    enableRecursiveFileSearch?: boolean;
    disableFuzzySearch?: boolean;
  };
  checkpointing?: boolean;
  proxy?: string;
  cwd: string;
  fileDiscoveryService?: FileDiscoveryService;
  includeDirectories?: string[];
  bugCommand?: BugCommandSettings;
  model: string;
  extensionContextFilePaths?: string[];
  maxSessionTurns?: number;
  experimentalZedIntegration?: boolean;
  listExtensions?: boolean;
  extensions?: GeminiCLIExtension[];
  blockedMcpServers?: Array<{ name: string; extensionName: string }>;
  noBrowser?: boolean;
  summarizeToolOutput?: Record<string, SummarizeToolOutputSettings>;
  folderTrustFeature?: boolean;
  folderTrust?: boolean;
  ideMode?: boolean;
  loadMemoryFromIncludeDirectories?: boolean;
  chatCompression?: ChatCompressionSettings;
  interactive?: boolean;
  trustedFolder?: boolean;
  useRipgrep?: boolean;
  shouldUseNodePtyShell?: boolean;
  skipNextSpeakerCheck?: boolean;
  shellExecutionConfig?: ShellExecutionConfig;
  extensionManagement?: boolean;
  enablePromptCompletion?: boolean;
  eventEmitter?: EventEmitter;
  useSmartEdit?: boolean;
}

export class Config {
  private toolRegistry!: ToolRegistry;
  private promptRegistry!: PromptRegistry;
  private readonly sessionId: string;
  private fileSystemService: FileSystemService;
  private contentGeneratorConfig!: ContentGeneratorConfig;
  private readonly embeddingModel: string;
  private readonly sandbox: SandboxConfig | undefined;
  private readonly targetDir: string;
  private workspaceContext: WorkspaceContext;
  private readonly debugMode: boolean;
  private readonly question: string | undefined;
  private readonly fullContext: boolean;
  private readonly coreTools: string[] | undefined;
  private readonly allowedTools: string[] | undefined;
  private readonly excludeTools: string[] | undefined;
  private readonly toolDiscoveryCommand: string | undefined;
  private readonly toolCallCommand: string | undefined;
  private readonly mcpServerCommand: string | undefined;
  private readonly mcpServers: Record<string, MCPServerConfig> | undefined;
  private userMemory: string;
  private geminiMdFileCount: number;
  private approvalMode: ApprovalMode;
  private readonly showMemoryUsage: boolean;
  private readonly accessibility: AccessibilitySettings;
  private readonly telemetrySettings: TelemetrySettings;
  private readonly usageStatisticsEnabled: boolean;
  private geminiClient!: GeminiClient;
  private readonly fileFiltering: {
    respectGitIgnore: boolean;
    respectGeminiIgnore: boolean;
    enableRecursiveFileSearch: boolean;
    disableFuzzySearch: boolean;
  };
  private fileDiscoveryService: FileDiscoveryService | null = null;
  private gitService: GitService | undefined = undefined;
  private readonly checkpointing: boolean;
  private readonly proxy: string | undefined;
  private readonly cwd: string;
  private readonly bugCommand: BugCommandSettings | undefined;
  private readonly model: string;
  private readonly extensionContextFilePaths: string[];
  private readonly noBrowser: boolean;
  private readonly folderTrustFeature: boolean;
  private readonly folderTrust: boolean;
  private ideMode: boolean;
  private ideClient!: IdeClient;
  private inFallbackMode = false;
  private readonly maxSessionTurns: number;
  private readonly listExtensions: boolean;
  private readonly _extensions: GeminiCLIExtension[];
  private readonly _blockedMcpServers: Array<{
    name: string;
    extensionName: string;
  }>;
  flashFallbackHandler?: FlashFallbackHandler;
  private quotaErrorOccurred: boolean = false;
  private readonly summarizeToolOutput:
    | Record<string, SummarizeToolOutputSettings>
    | undefined;
  private readonly experimentalZedIntegration: boolean = false;
  private readonly loadMemoryFromIncludeDirectories: boolean = false;
  private readonly chatCompression: ChatCompressionSettings | undefined;
  private readonly interactive: boolean;
  private readonly trustedFolder: boolean | undefined;
  private readonly useRipgrep: boolean;
  private readonly shouldUseNodePtyShell: boolean;
  private readonly skipNextSpeakerCheck: boolean;
  private shellExecutionConfig: {
    terminalWidth: number;
    terminalHeight: number;
  };
  private readonly extensionManagement: boolean;
  private readonly enablePromptCompletion: boolean = false;
  private initialized: boolean = false;
  readonly storage: Storage;
  private readonly fileExclusions: FileExclusions;
  private readonly eventEmitter?: EventEmitter;
  private readonly useSmartEdit: boolean;

  constructor(params: ConfigParameters) {
    this.sessionId = params.sessionId;
    this.embeddingModel =
      params.embeddingModel ?? DEFAULT_GEMINI_EMBEDDING_MODEL;
    this.fileSystemService = new StandardFileSystemService();
    this.sandbox = params.sandbox;
    this.targetDir = path.resolve(params.targetDir);
    this.workspaceContext = new WorkspaceContext(
      this.targetDir,
      params.includeDirectories ?? [],
    );
    this.debugMode = params.debugMode;
    this.question = params.question;
    this.fullContext = params.fullContext ?? false;
    this.coreTools = params.coreTools;
    this.allowedTools = params.allowedTools;
    this.excludeTools = params.excludeTools;
    this.toolDiscoveryCommand = params.toolDiscoveryCommand;
    this.toolCallCommand = params.toolCallCommand;
    this.mcpServerCommand = params.mcpServerCommand;
    this.mcpServers = params.mcpServers;
    this.userMemory = params.userMemory ?? '';
    this.geminiMdFileCount = params.geminiMdFileCount ?? 0;
    this.approvalMode = params.approvalMode ?? ApprovalMode.DEFAULT;
    this.showMemoryUsage = params.showMemoryUsage ?? false;
    this.accessibility = params.accessibility ?? {};
    this.telemetrySettings = {
      enabled: params.telemetry?.enabled ?? false,
      target: params.telemetry?.target ?? DEFAULT_TELEMETRY_TARGET,
      otlpEndpoint: params.telemetry?.otlpEndpoint ?? DEFAULT_OTLP_ENDPOINT,
      otlpProtocol: params.telemetry?.otlpProtocol,
      logPrompts: params.telemetry?.logPrompts ?? true,
      outfile: params.telemetry?.outfile,
    };
    this.usageStatisticsEnabled = params.usageStatisticsEnabled ?? true;

    this.fileFiltering = {
      respectGitIgnore: params.fileFiltering?.respectGitIgnore ?? true,
      respectGeminiIgnore: params.fileFiltering?.respectGeminiIgnore ?? true,
      enableRecursiveFileSearch:
        params.fileFiltering?.enableRecursiveFileSearch ?? true,
      disableFuzzySearch: params.fileFiltering?.disableFuzzySearch ?? false,
    };
    this.checkpointing = params.checkpointing ?? false;
    this.proxy = params.proxy;
    this.cwd = params.cwd ?? process.cwd();
    this.fileDiscoveryService = params.fileDiscoveryService ?? null;
    this.bugCommand = params.bugCommand;
    this.model = params.model;
    this.extensionContextFilePaths = params.extensionContextFilePaths ?? [];
    this.maxSessionTurns = params.maxSessionTurns ?? -1;
    this.experimentalZedIntegration =
      params.experimentalZedIntegration ?? false;
    this.listExtensions = params.listExtensions ?? false;
    this._extensions = params.extensions ?? [];
    this._blockedMcpServers = params.blockedMcpServers ?? [];
    this.noBrowser = params.noBrowser ?? false;
    this.summarizeToolOutput = params.summarizeToolOutput;
    this.folderTrustFeature = params.folderTrustFeature ?? false;
    this.folderTrust = params.folderTrust ?? false;
    this.ideMode = params.ideMode ?? false;
    this.loadMemoryFromIncludeDirectories =
      params.loadMemoryFromIncludeDirectories ?? false;
    this.chatCompression = params.chatCompression;
    this.interactive = params.interactive ?? false;
    this.trustedFolder = params.trustedFolder;
    this.useRipgrep = params.useRipgrep ?? false;
    this.shouldUseNodePtyShell = params.shouldUseNodePtyShell ?? false;
    this.skipNextSpeakerCheck = params.skipNextSpeakerCheck ?? false;
<<<<<<< HEAD
    this.shellExecutionConfig = {
      terminalWidth: params.shellExecutionConfig?.terminalWidth ?? 80,
      terminalHeight: params.shellExecutionConfig?.terminalHeight ?? 24,
    };
=======
    this.useSmartEdit = params.useSmartEdit ?? false;
>>>>>>> af522f21
    this.extensionManagement = params.extensionManagement ?? false;
    this.storage = new Storage(this.targetDir);
    this.enablePromptCompletion = params.enablePromptCompletion ?? false;
    this.fileExclusions = new FileExclusions(this);
    this.eventEmitter = params.eventEmitter;

    if (params.contextFileName) {
      setGeminiMdFilename(params.contextFileName);
    }

    if (this.telemetrySettings.enabled) {
      initializeTelemetry(this);
    }
  }

  /**
   * Must only be called once, throws if called again.
   */
  async initialize(): Promise<void> {
    if (this.initialized) {
      throw Error('Config was already initialized');
    }
    this.initialized = true;
    this.ideClient = await IdeClient.getInstance();
    // Initialize centralized FileDiscoveryService
    this.getFileService();
    if (this.getCheckpointingEnabled()) {
      await this.getGitService();
    }
    this.promptRegistry = new PromptRegistry();
    this.toolRegistry = await this.createToolRegistry();
    logCliConfiguration(this, new StartSessionEvent(this, this.toolRegistry));
  }

  async refreshAuth(authMethod: AuthType) {
    // Save the current conversation history before creating a new client
    let existingHistory: Content[] = [];
    if (this.geminiClient && this.geminiClient.isInitialized()) {
      existingHistory = this.geminiClient.getHistory();
    }

    // Create new content generator config
    const newContentGeneratorConfig = createContentGeneratorConfig(
      this,
      authMethod,
    );

    // Create and initialize new client in local variable first
    const newGeminiClient = new GeminiClient(this);
    await newGeminiClient.initialize(newContentGeneratorConfig);

    // Vertex and Genai have incompatible encryption and sending history with
    // throughtSignature from Genai to Vertex will fail, we need to strip them
    const fromGenaiToVertex =
      this.contentGeneratorConfig?.authType === AuthType.USE_GEMINI &&
      authMethod === AuthType.LOGIN_WITH_GOOGLE;

    // Only assign to instance properties after successful initialization
    this.contentGeneratorConfig = newContentGeneratorConfig;
    this.geminiClient = newGeminiClient;

    // Restore the conversation history to the new client
    if (existingHistory.length > 0) {
      this.geminiClient.setHistory(existingHistory, {
        stripThoughts: fromGenaiToVertex,
      });
    }

    // Reset the session flag since we're explicitly changing auth and using default model
    this.inFallbackMode = false;
  }

  getSessionId(): string {
    return this.sessionId;
  }

  shouldLoadMemoryFromIncludeDirectories(): boolean {
    return this.loadMemoryFromIncludeDirectories;
  }

  getContentGeneratorConfig(): ContentGeneratorConfig {
    return this.contentGeneratorConfig;
  }

  getModel(): string {
    return this.contentGeneratorConfig?.model || this.model;
  }

  setModel(newModel: string): void {
    if (this.contentGeneratorConfig) {
      this.contentGeneratorConfig.model = newModel;
    }
  }

  isInFallbackMode(): boolean {
    return this.inFallbackMode;
  }

  setFallbackMode(active: boolean): void {
    this.inFallbackMode = active;
  }

  setFlashFallbackHandler(handler: FlashFallbackHandler): void {
    this.flashFallbackHandler = handler;
  }

  getMaxSessionTurns(): number {
    return this.maxSessionTurns;
  }

  setQuotaErrorOccurred(value: boolean): void {
    this.quotaErrorOccurred = value;
  }

  getQuotaErrorOccurred(): boolean {
    return this.quotaErrorOccurred;
  }

  getEmbeddingModel(): string {
    return this.embeddingModel;
  }

  getSandbox(): SandboxConfig | undefined {
    return this.sandbox;
  }

  isRestrictiveSandbox(): boolean {
    const sandboxConfig = this.getSandbox();
    const seatbeltProfile = process.env['SEATBELT_PROFILE'];
    return (
      !!sandboxConfig &&
      sandboxConfig.command === 'sandbox-exec' &&
      !!seatbeltProfile &&
      seatbeltProfile.startsWith('restrictive-')
    );
  }

  getTargetDir(): string {
    return this.targetDir;
  }

  getProjectRoot(): string {
    return this.targetDir;
  }

  getWorkspaceContext(): WorkspaceContext {
    return this.workspaceContext;
  }

  getToolRegistry(): ToolRegistry {
    return this.toolRegistry;
  }

  getPromptRegistry(): PromptRegistry {
    return this.promptRegistry;
  }

  getDebugMode(): boolean {
    return this.debugMode;
  }
  getQuestion(): string | undefined {
    return this.question;
  }

  getFullContext(): boolean {
    return this.fullContext;
  }

  getCoreTools(): string[] | undefined {
    return this.coreTools;
  }

  getAllowedTools(): string[] | undefined {
    return this.allowedTools;
  }

  getExcludeTools(): string[] | undefined {
    return this.excludeTools;
  }

  getToolDiscoveryCommand(): string | undefined {
    return this.toolDiscoveryCommand;
  }

  getToolCallCommand(): string | undefined {
    return this.toolCallCommand;
  }

  getMcpServerCommand(): string | undefined {
    return this.mcpServerCommand;
  }

  getMcpServers(): Record<string, MCPServerConfig> | undefined {
    return this.mcpServers;
  }

  getUserMemory(): string {
    return this.userMemory;
  }

  setUserMemory(newUserMemory: string): void {
    this.userMemory = newUserMemory;
  }

  getGeminiMdFileCount(): number {
    return this.geminiMdFileCount;
  }

  setGeminiMdFileCount(count: number): void {
    this.geminiMdFileCount = count;
  }

  getApprovalMode(): ApprovalMode {
    return this.approvalMode;
  }

  setApprovalMode(mode: ApprovalMode): void {
    if (!this.isTrustedFolder() && mode !== ApprovalMode.DEFAULT) {
      throw new Error(
        'Cannot enable privileged approval modes in an untrusted folder.',
      );
    }
    this.approvalMode = mode;
  }

  getShowMemoryUsage(): boolean {
    return this.showMemoryUsage;
  }

  getAccessibility(): AccessibilitySettings {
    return this.accessibility;
  }

  getTelemetryEnabled(): boolean {
    return this.telemetrySettings.enabled ?? false;
  }

  getTelemetryLogPromptsEnabled(): boolean {
    return this.telemetrySettings.logPrompts ?? true;
  }

  getTelemetryOtlpEndpoint(): string {
    return this.telemetrySettings.otlpEndpoint ?? DEFAULT_OTLP_ENDPOINT;
  }

  getTelemetryOtlpProtocol(): 'grpc' | 'http' {
    return this.telemetrySettings.otlpProtocol ?? 'grpc';
  }

  getTelemetryTarget(): TelemetryTarget {
    return this.telemetrySettings.target ?? DEFAULT_TELEMETRY_TARGET;
  }

  getTelemetryOutfile(): string | undefined {
    return this.telemetrySettings.outfile;
  }

  getGeminiClient(): GeminiClient {
    return this.geminiClient;
  }

  getEnableRecursiveFileSearch(): boolean {
    return this.fileFiltering.enableRecursiveFileSearch;
  }

  getFileFilteringDisableFuzzySearch(): boolean {
    return this.fileFiltering.disableFuzzySearch;
  }

  getFileFilteringRespectGitIgnore(): boolean {
    return this.fileFiltering.respectGitIgnore;
  }
  getFileFilteringRespectGeminiIgnore(): boolean {
    return this.fileFiltering.respectGeminiIgnore;
  }

  getFileFilteringOptions(): FileFilteringOptions {
    return {
      respectGitIgnore: this.fileFiltering.respectGitIgnore,
      respectGeminiIgnore: this.fileFiltering.respectGeminiIgnore,
    };
  }

  /**
   * Gets custom file exclusion patterns from configuration.
   * TODO: This is a placeholder implementation. In the future, this could
   * read from settings files, CLI arguments, or environment variables.
   */
  getCustomExcludes(): string[] {
    // Placeholder implementation - returns empty array for now
    // Future implementation could read from:
    // - User settings file
    // - Project-specific configuration
    // - Environment variables
    // - CLI arguments
    return [];
  }

  getCheckpointingEnabled(): boolean {
    return this.checkpointing;
  }

  getProxy(): string | undefined {
    return this.proxy;
  }

  getWorkingDir(): string {
    return this.cwd;
  }

  getBugCommand(): BugCommandSettings | undefined {
    return this.bugCommand;
  }

  getFileService(): FileDiscoveryService {
    if (!this.fileDiscoveryService) {
      this.fileDiscoveryService = new FileDiscoveryService(this.targetDir);
    }
    return this.fileDiscoveryService;
  }

  getUsageStatisticsEnabled(): boolean {
    return this.usageStatisticsEnabled;
  }

  getExtensionContextFilePaths(): string[] {
    return this.extensionContextFilePaths;
  }

  getExperimentalZedIntegration(): boolean {
    return this.experimentalZedIntegration;
  }

  getListExtensions(): boolean {
    return this.listExtensions;
  }

  getExtensionManagement(): boolean {
    return this.extensionManagement;
  }

  getExtensions(): GeminiCLIExtension[] {
    return this._extensions;
  }

  getBlockedMcpServers(): Array<{ name: string; extensionName: string }> {
    return this._blockedMcpServers;
  }

  getNoBrowser(): boolean {
    return this.noBrowser;
  }

  isBrowserLaunchSuppressed(): boolean {
    return this.getNoBrowser() || !shouldAttemptBrowserLaunch();
  }

  getSummarizeToolOutputConfig():
    | Record<string, SummarizeToolOutputSettings>
    | undefined {
    return this.summarizeToolOutput;
  }

  getIdeMode(): boolean {
    return this.ideMode;
  }

  getFolderTrustFeature(): boolean {
    return this.folderTrustFeature;
  }

  /**
   * Returns 'true' if the workspace is considered "trusted".
   * 'false' for untrusted.
   */
  getFolderTrust(): boolean {
    return this.folderTrust;
  }

  isTrustedFolder(): boolean {
    // isWorkspaceTrusted in cli/src/config/trustedFolder.js returns undefined
    // when the file based trust value is unavailable, since it is mainly used
    // in the initialization for trust dialogs, etc. Here we return true since
    // config.isTrustedFolder() is used for the main business logic of blocking
    // tool calls etc in the rest of the application.
    //
    // Default value is true since we load with trusted settings to avoid
    // restarts in the more common path. If the user chooses to mark the folder
    // as untrusted, the CLI will restart and we will have the trust value
    // reloaded.
    const context = ideContext.getIdeContext();
    if (context?.workspaceState?.isTrusted !== undefined) {
      return context.workspaceState.isTrusted;
    }

    return this.trustedFolder ?? true;
  }

  setIdeMode(value: boolean): void {
    this.ideMode = value;
  }

  async setIdeModeAndSyncConnection(value: boolean): Promise<void> {
    this.ideMode = value;
    if (value) {
      await this.ideClient.connect();
      logIdeConnection(this, new IdeConnectionEvent(IdeConnectionType.SESSION));
    } else {
      await this.ideClient.disconnect();
    }
  }

  getIdeClient(): IdeClient {
    return this.ideClient;
  }

  /**
   * Get the current FileSystemService
   */
  getFileSystemService(): FileSystemService {
    return this.fileSystemService;
  }

  /**
   * Set a custom FileSystemService
   */
  setFileSystemService(fileSystemService: FileSystemService): void {
    this.fileSystemService = fileSystemService;
  }

  getChatCompression(): ChatCompressionSettings | undefined {
    return this.chatCompression;
  }

  isInteractive(): boolean {
    return this.interactive;
  }

  getUseRipgrep(): boolean {
    return this.useRipgrep;
  }

  getShouldUseNodePtyShell(): boolean {
    return this.shouldUseNodePtyShell;
  }

  getSkipNextSpeakerCheck(): boolean {
    return this.skipNextSpeakerCheck;
  }

  getShellExecutionConfig(): { terminalWidth: number; terminalHeight: number } {
    return this.shellExecutionConfig;
  }

  setShellExecutionConfig(config: ShellExecutionConfig): void {
    this.shellExecutionConfig = {
      terminalWidth:
        config.terminalWidth ?? this.shellExecutionConfig.terminalWidth,
      terminalHeight:
        config.terminalHeight ?? this.shellExecutionConfig.terminalHeight,
    };
  }
  getScreenReader(): boolean {
    return this.accessibility.screenReader ?? false;
  }

  getEnablePromptCompletion(): boolean {
    return this.enablePromptCompletion;
  }

  getUseSmartEdit(): boolean {
    return this.useSmartEdit;
  }

  async getGitService(): Promise<GitService> {
    if (!this.gitService) {
      this.gitService = new GitService(this.targetDir, this.storage);
      await this.gitService.initialize();
    }
    return this.gitService;
  }

  getFileExclusions(): FileExclusions {
    return this.fileExclusions;
  }

  async createToolRegistry(): Promise<ToolRegistry> {
    const registry = new ToolRegistry(this, this.eventEmitter);

    // helper to create & register core tools that are enabled
    // eslint-disable-next-line @typescript-eslint/no-explicit-any
    const registerCoreTool = (ToolClass: any, ...args: unknown[]) => {
      const className = ToolClass.name;
      const toolName = ToolClass.Name || className;
      const coreTools = this.getCoreTools();
      const excludeTools = this.getExcludeTools() || [];

      let isEnabled = true; // Enabled by default if coreTools is not set.
      if (coreTools) {
        isEnabled = coreTools.some(
          (tool) =>
            tool === className ||
            tool === toolName ||
            tool.startsWith(`${className}(`) ||
            tool.startsWith(`${toolName}(`),
        );
      }

      const isExcluded = excludeTools.some(
        (tool) => tool === className || tool === toolName,
      );

      if (isExcluded) {
        isEnabled = false;
      }

      if (isEnabled) {
        registry.registerTool(new ToolClass(...args));
      }
    };

    registerCoreTool(LSTool, this);
    registerCoreTool(ReadFileTool, this);

    if (this.getUseRipgrep()) {
      registerCoreTool(RipGrepTool, this);
    } else {
      registerCoreTool(GrepTool, this);
    }

    registerCoreTool(GlobTool, this);
    if (this.getUseSmartEdit()) {
      registerCoreTool(SmartEditTool, this);
    } else {
      registerCoreTool(EditTool, this);
    }
    registerCoreTool(WriteFileTool, this);
    registerCoreTool(WebFetchTool, this);
    registerCoreTool(ReadManyFilesTool, this);
    registerCoreTool(ShellTool, this);
    registerCoreTool(MemoryTool);
    registerCoreTool(WebSearchTool, this);

    await registry.discoverAllTools();
    return registry;
  }
}
// Export model constants for use in CLI
export { DEFAULT_GEMINI_FLASH_MODEL };<|MERGE_RESOLUTION|>--- conflicted
+++ resolved
@@ -365,14 +365,11 @@
     this.useRipgrep = params.useRipgrep ?? false;
     this.shouldUseNodePtyShell = params.shouldUseNodePtyShell ?? false;
     this.skipNextSpeakerCheck = params.skipNextSpeakerCheck ?? false;
-<<<<<<< HEAD
     this.shellExecutionConfig = {
       terminalWidth: params.shellExecutionConfig?.terminalWidth ?? 80,
       terminalHeight: params.shellExecutionConfig?.terminalHeight ?? 24,
     };
-=======
     this.useSmartEdit = params.useSmartEdit ?? false;
->>>>>>> af522f21
     this.extensionManagement = params.extensionManagement ?? false;
     this.storage = new Storage(this.targetDir);
     this.enablePromptCompletion = params.enablePromptCompletion ?? false;
