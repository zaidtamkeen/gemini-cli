/**
 * @license
 * Copyright 2025 Google LLC
 * SPDX-License-Identifier: Apache-2.0
 */

import * as path from 'node:path';
import process from 'node:process';
import type {
  ContentGenerator,
  ContentGeneratorConfig,
} from '../core/contentGenerator.js';
import {
  AuthType,
  createContentGenerator,
  createContentGeneratorConfig,
} from '../core/contentGenerator.js';
import { PromptRegistry } from '../prompts/prompt-registry.js';
import { ToolRegistry } from '../tools/tool-registry.js';
import { LSTool } from '../tools/ls.js';
import { ReadFileTool } from '../tools/read-file.js';
import { GrepTool } from '../tools/grep.js';
import { canUseRipgrep, RipGrepTool } from '../tools/ripGrep.js';
import { GlobTool } from '../tools/glob.js';
import { EditTool } from '../tools/edit.js';
import { SmartEditTool } from '../tools/smart-edit.js';
import { ShellTool } from '../tools/shell.js';
import { WriteFileTool } from '../tools/write-file.js';
import { WebFetchTool } from '../tools/web-fetch.js';
import { ReadManyFilesTool } from '../tools/read-many-files.js';
import { MemoryTool, setGeminiMdFilename } from '../tools/memoryTool.js';
import { WebSearchTool } from '../tools/web-search.js';
import { GeminiClient } from '../core/client.js';
import { FileDiscoveryService } from '../services/fileDiscoveryService.js';
import { GitService } from '../services/gitService.js';
import type { TelemetryTarget } from '../telemetry/index.js';
import {
  initializeTelemetry,
  DEFAULT_TELEMETRY_TARGET,
  DEFAULT_OTLP_ENDPOINT,
} from '../telemetry/index.js';
import { StartSessionEvent } from '../telemetry/index.js';
import {
  DEFAULT_GEMINI_EMBEDDING_MODEL,
  DEFAULT_GEMINI_FLASH_MODEL,
} from './models.js';
import { shouldAttemptBrowserLaunch } from '../utils/browser.js';
import type { MCPOAuthConfig } from '../mcp/oauth-provider.js';
import { IdeClient } from '../ide/ide-client.js';
import { ideContext } from '../ide/ideContext.js';
import type { FileSystemService } from '../services/fileSystemService.js';
import { StandardFileSystemService } from '../services/fileSystemService.js';
import {
  logCliConfiguration,
  logIdeConnection,
  logRipgrepFallback,
} from '../telemetry/loggers.js';
import {
  IdeConnectionEvent,
  IdeConnectionType,
  RipgrepFallbackEvent,
} from '../telemetry/types.js';
import type { FallbackModelHandler } from '../fallback/types.js';

// Re-export OAuth config type
export type { MCPOAuthConfig, AnyToolInvocation };
import type { AnyToolInvocation } from '../tools/tools.js';
import { WorkspaceContext } from '../utils/workspaceContext.js';
import { Storage } from './storage.js';
import type { ShellExecutionConfig } from '../services/shellExecutionService.js';
import { FileExclusions } from '../utils/ignorePatterns.js';
import type { EventEmitter } from 'node:events';
import type { UserTierId } from '../code_assist/types.js';
import { ProxyAgent, setGlobalDispatcher } from 'undici';

export enum ApprovalMode {
  DEFAULT = 'default',
  AUTO_EDIT = 'autoEdit',
  YOLO = 'yolo',
}

export interface AccessibilitySettings {
  disableLoadingPhrases?: boolean;
  screenReader?: boolean;
}

export interface BugCommandSettings {
  urlTemplate: string;
}

export interface ChatCompressionSettings {
  contextPercentageThreshold?: number;
}

export interface SummarizeToolOutputSettings {
  tokenBudget?: number;
}

export interface TelemetrySettings {
  enabled?: boolean;
  target?: TelemetryTarget;
  otlpEndpoint?: string;
  otlpProtocol?: 'grpc' | 'http';
  logPrompts?: boolean;
  outfile?: string;
}

export interface GeminiCLIExtension {
  name: string;
  version: string;
  isActive: boolean;
  path: string;
}
export interface FileFilteringOptions {
  respectGitIgnore: boolean;
  respectGeminiIgnore: boolean;
}
// For memory files
export const DEFAULT_MEMORY_FILE_FILTERING_OPTIONS: FileFilteringOptions = {
  respectGitIgnore: false,
  respectGeminiIgnore: true,
};
// For all other files
export const DEFAULT_FILE_FILTERING_OPTIONS: FileFilteringOptions = {
  respectGitIgnore: true,
  respectGeminiIgnore: true,
};

export const DEFAULT_TRUNCATE_TOOL_OUTPUT_THRESHOLD = 4_000_000;
export const DEFAULT_TRUNCATE_TOOL_OUTPUT_LINES = 1000;

export class MCPServerConfig {
  constructor(
    // For stdio transport
    readonly command?: string,
    readonly args?: string[],
    readonly env?: Record<string, string>,
    readonly cwd?: string,
    // For sse transport
    readonly url?: string,
    // For streamable http transport
    readonly httpUrl?: string,
    readonly headers?: Record<string, string>,
    // For websocket transport
    readonly tcp?: string,
    // Common
    readonly timeout?: number,
    readonly trust?: boolean,
    // Metadata
    readonly description?: string,
    readonly includeTools?: string[],
    readonly excludeTools?: string[],
    readonly extensionName?: string,
    // OAuth configuration
    readonly oauth?: MCPOAuthConfig,
    readonly authProviderType?: AuthProviderType,
  ) {}
}

export enum AuthProviderType {
  DYNAMIC_DISCOVERY = 'dynamic_discovery',
  GOOGLE_CREDENTIALS = 'google_credentials',
}

export interface SandboxConfig {
  command: 'docker' | 'podman' | 'sandbox-exec';
  image: string;
}

export interface ConfigParameters {
  sessionId: string;
  embeddingModel?: string;
  sandbox?: SandboxConfig;
  targetDir: string;
  debugMode: boolean;
  question?: string;
  fullContext?: boolean;
  coreTools?: string[];
  allowedTools?: string[];
  excludeTools?: string[];
  toolDiscoveryCommand?: string;
  toolCallCommand?: string;
  mcpServerCommand?: string;
  mcpServers?: Record<string, MCPServerConfig>;
  userMemory?: string;
  geminiMdFileCount?: number;
  approvalMode?: ApprovalMode;
  showMemoryUsage?: boolean;
  contextFileName?: string | string[];
  accessibility?: AccessibilitySettings;
  telemetry?: TelemetrySettings;
  usageStatisticsEnabled?: boolean;
  fileFiltering?: {
    respectGitIgnore?: boolean;
    respectGeminiIgnore?: boolean;
    enableRecursiveFileSearch?: boolean;
    disableFuzzySearch?: boolean;
  };
  checkpointing?: boolean;
  proxy?: string;
  cwd: string;
  fileDiscoveryService?: FileDiscoveryService;
  includeDirectories?: string[];
  bugCommand?: BugCommandSettings;
  model: string;
  extensionContextFilePaths?: string[];
  maxSessionTurns?: number;
  experimentalZedIntegration?: boolean;
  listExtensions?: boolean;
  extensions?: GeminiCLIExtension[];
  blockedMcpServers?: Array<{ name: string; extensionName: string }>;
  noBrowser?: boolean;
  summarizeToolOutput?: Record<string, SummarizeToolOutputSettings>;
  folderTrustFeature?: boolean;
  folderTrust?: boolean;
  ideMode?: boolean;
  loadMemoryFromIncludeDirectories?: boolean;
  chatCompression?: ChatCompressionSettings;
  interactive?: boolean;
  trustedFolder?: boolean;
  useRipgrep?: boolean;
  shouldUseNodePtyShell?: boolean;
  skipNextSpeakerCheck?: boolean;
  shellExecutionConfig?: ShellExecutionConfig;
  extensionManagement?: boolean;
  enablePromptCompletion?: boolean;
  truncateToolOutputThreshold?: number;
  truncateToolOutputLines?: number;
  eventEmitter?: EventEmitter;
  useSmartEdit?: boolean;
}

export class Config {
  private toolRegistry!: ToolRegistry;
  private promptRegistry!: PromptRegistry;
  private readonly sessionId: string;
  private fileSystemService: FileSystemService;
  private contentGeneratorConfig!: ContentGeneratorConfig;
  private contentGenerator!: ContentGenerator;
  private readonly embeddingModel: string;
  private readonly sandbox: SandboxConfig | undefined;
  private readonly targetDir: string;
  private workspaceContext: WorkspaceContext;
  private readonly debugMode: boolean;
  private readonly question: string | undefined;
  private readonly fullContext: boolean;
  private readonly coreTools: string[] | undefined;
  private readonly allowedTools: string[] | undefined;
  private readonly excludeTools: string[] | undefined;
  private readonly toolDiscoveryCommand: string | undefined;
  private readonly toolCallCommand: string | undefined;
  private readonly mcpServerCommand: string | undefined;
  private readonly mcpServers: Record<string, MCPServerConfig> | undefined;
  private userMemory: string;
  private geminiMdFileCount: number;
  private approvalMode: ApprovalMode;
  private readonly showMemoryUsage: boolean;
  private readonly accessibility: AccessibilitySettings;
  private readonly telemetrySettings: TelemetrySettings;
  private readonly usageStatisticsEnabled: boolean;
  private geminiClient!: GeminiClient;
  private readonly fileFiltering: {
    respectGitIgnore: boolean;
    respectGeminiIgnore: boolean;
    enableRecursiveFileSearch: boolean;
    disableFuzzySearch: boolean;
  };
  private fileDiscoveryService: FileDiscoveryService | null = null;
  private gitService: GitService | undefined = undefined;
  private readonly checkpointing: boolean;
  private readonly proxy: string | undefined;
  private readonly cwd: string;
  private readonly bugCommand: BugCommandSettings | undefined;
  private readonly model: string;
  private readonly extensionContextFilePaths: string[];
  private readonly noBrowser: boolean;
  private readonly folderTrustFeature: boolean;
  private readonly folderTrust: boolean;
  private ideMode: boolean;

  private inFallbackMode = false;
  private readonly maxSessionTurns: number;
  private readonly listExtensions: boolean;
  private readonly _extensions: GeminiCLIExtension[];
  private readonly _blockedMcpServers: Array<{
    name: string;
    extensionName: string;
  }>;
  fallbackModelHandler?: FallbackModelHandler;
  private quotaErrorOccurred: boolean = false;
  private readonly summarizeToolOutput:
    | Record<string, SummarizeToolOutputSettings>
    | undefined;
  private readonly experimentalZedIntegration: boolean = false;
  private readonly loadMemoryFromIncludeDirectories: boolean = false;
  private readonly chatCompression: ChatCompressionSettings | undefined;
  private readonly interactive: boolean;
  private readonly trustedFolder: boolean | undefined;
  private readonly useRipgrep: boolean;
  private readonly shouldUseNodePtyShell: boolean;
  private readonly skipNextSpeakerCheck: boolean;
<<<<<<< HEAD
  private shellExecutionConfig: ShellExecutionConfig;
  private readonly extensionManagement: boolean;
=======
  private readonly extensionManagement: boolean = true;
>>>>>>> f0bbfe5f
  private readonly enablePromptCompletion: boolean = false;
  private readonly truncateToolOutputThreshold: number;
  private readonly truncateToolOutputLines: number;
  private initialized: boolean = false;
  readonly storage: Storage;
  private readonly fileExclusions: FileExclusions;
  private readonly eventEmitter?: EventEmitter;
  private readonly useSmartEdit: boolean;

  constructor(params: ConfigParameters) {
    this.sessionId = params.sessionId;
    this.embeddingModel =
      params.embeddingModel ?? DEFAULT_GEMINI_EMBEDDING_MODEL;
    this.fileSystemService = new StandardFileSystemService();
    this.sandbox = params.sandbox;
    this.targetDir = path.resolve(params.targetDir);
    this.workspaceContext = new WorkspaceContext(
      this.targetDir,
      params.includeDirectories ?? [],
    );
    this.debugMode = params.debugMode;
    this.question = params.question;
    this.fullContext = params.fullContext ?? false;
    this.coreTools = params.coreTools;
    this.allowedTools = params.allowedTools;
    this.excludeTools = params.excludeTools;
    this.toolDiscoveryCommand = params.toolDiscoveryCommand;
    this.toolCallCommand = params.toolCallCommand;
    this.mcpServerCommand = params.mcpServerCommand;
    this.mcpServers = params.mcpServers;
    this.userMemory = params.userMemory ?? '';
    this.geminiMdFileCount = params.geminiMdFileCount ?? 0;
    this.approvalMode = params.approvalMode ?? ApprovalMode.DEFAULT;
    this.showMemoryUsage = params.showMemoryUsage ?? false;
    this.accessibility = params.accessibility ?? {};
    this.telemetrySettings = {
      enabled: params.telemetry?.enabled ?? false,
      target: params.telemetry?.target ?? DEFAULT_TELEMETRY_TARGET,
      otlpEndpoint: params.telemetry?.otlpEndpoint ?? DEFAULT_OTLP_ENDPOINT,
      otlpProtocol: params.telemetry?.otlpProtocol,
      logPrompts: params.telemetry?.logPrompts ?? true,
      outfile: params.telemetry?.outfile,
    };
    this.usageStatisticsEnabled = params.usageStatisticsEnabled ?? true;

    this.fileFiltering = {
      respectGitIgnore: params.fileFiltering?.respectGitIgnore ?? true,
      respectGeminiIgnore: params.fileFiltering?.respectGeminiIgnore ?? true,
      enableRecursiveFileSearch:
        params.fileFiltering?.enableRecursiveFileSearch ?? true,
      disableFuzzySearch: params.fileFiltering?.disableFuzzySearch ?? false,
    };
    this.checkpointing = params.checkpointing ?? false;
    this.proxy = params.proxy;
    this.cwd = params.cwd ?? process.cwd();
    this.fileDiscoveryService = params.fileDiscoveryService ?? null;
    this.bugCommand = params.bugCommand;
    this.model = params.model;
    this.extensionContextFilePaths = params.extensionContextFilePaths ?? [];
    this.maxSessionTurns = params.maxSessionTurns ?? -1;
    this.experimentalZedIntegration =
      params.experimentalZedIntegration ?? false;
    this.listExtensions = params.listExtensions ?? false;
    this._extensions = params.extensions ?? [];
    this._blockedMcpServers = params.blockedMcpServers ?? [];
    this.noBrowser = params.noBrowser ?? false;
    this.summarizeToolOutput = params.summarizeToolOutput;
    this.folderTrustFeature = params.folderTrustFeature ?? false;
    this.folderTrust = params.folderTrust ?? false;
    this.ideMode = params.ideMode ?? false;
    this.loadMemoryFromIncludeDirectories =
      params.loadMemoryFromIncludeDirectories ?? false;
    this.chatCompression = params.chatCompression;
    this.interactive = params.interactive ?? false;
    this.trustedFolder = params.trustedFolder;
    this.useRipgrep = params.useRipgrep ?? false;
    this.shouldUseNodePtyShell = params.shouldUseNodePtyShell ?? false;
    this.skipNextSpeakerCheck = params.skipNextSpeakerCheck ?? false;
<<<<<<< HEAD
    this.shellExecutionConfig = {
      terminalWidth: params.shellExecutionConfig?.terminalWidth ?? 80,
      terminalHeight: params.shellExecutionConfig?.terminalHeight ?? 24,
      showColor: params.shellExecutionConfig?.showColor ?? false,
      pager: params.shellExecutionConfig?.pager ?? 'cat',
    };
=======
    this.truncateToolOutputThreshold =
      params.truncateToolOutputThreshold ??
      DEFAULT_TRUNCATE_TOOL_OUTPUT_THRESHOLD;
    this.truncateToolOutputLines =
      params.truncateToolOutputLines ?? DEFAULT_TRUNCATE_TOOL_OUTPUT_LINES;
>>>>>>> f0bbfe5f
    this.useSmartEdit = params.useSmartEdit ?? true;
    this.extensionManagement = params.extensionManagement ?? true;
    this.storage = new Storage(this.targetDir);
    this.enablePromptCompletion = params.enablePromptCompletion ?? false;
    this.fileExclusions = new FileExclusions(this);
    this.eventEmitter = params.eventEmitter;

    if (params.contextFileName) {
      setGeminiMdFilename(params.contextFileName);
    }

    if (this.telemetrySettings.enabled) {
      initializeTelemetry(this);
    }

    if (this.getProxy()) {
      setGlobalDispatcher(new ProxyAgent(this.getProxy() as string));
    }
    this.geminiClient = new GeminiClient(this);
  }

  /**
   * Must only be called once, throws if called again.
   */
  async initialize(): Promise<void> {
    if (this.initialized) {
      throw Error('Config was already initialized');
    }
    this.initialized = true;

    if (this.getIdeMode()) {
      await (await IdeClient.getInstance()).connect();
      logIdeConnection(this, new IdeConnectionEvent(IdeConnectionType.START));
    }

    // Initialize centralized FileDiscoveryService
    this.getFileService();
    if (this.getCheckpointingEnabled()) {
      await this.getGitService();
    }
    this.promptRegistry = new PromptRegistry();
    this.toolRegistry = await this.createToolRegistry();
    logCliConfiguration(this, new StartSessionEvent(this, this.toolRegistry));

    await this.geminiClient.initialize();
  }

  getContentGenerator(): ContentGenerator {
    return this.contentGenerator;
  }

  async refreshAuth(authMethod: AuthType) {
    // Vertex and Genai have incompatible encryption and sending history with
    // throughtSignature from Genai to Vertex will fail, we need to strip them
    if (
      this.contentGeneratorConfig?.authType === AuthType.USE_GEMINI &&
      authMethod === AuthType.LOGIN_WITH_GOOGLE
    ) {
      // Restore the conversation history to the new client
      this.geminiClient.stripThoughtsFromHistory();
    }

    const newContentGeneratorConfig = createContentGeneratorConfig(
      this,
      authMethod,
    );
    this.contentGenerator = await createContentGenerator(
      newContentGeneratorConfig,
      this,
      this.getSessionId(),
    );
    // Only assign to instance properties after successful initialization
    this.contentGeneratorConfig = newContentGeneratorConfig;

    // Reset the session flag since we're explicitly changing auth and using default model
    this.inFallbackMode = false;
  }

  getUserTier(): UserTierId | undefined {
    return this.contentGenerator?.userTier;
  }

  getSessionId(): string {
    return this.sessionId;
  }

  shouldLoadMemoryFromIncludeDirectories(): boolean {
    return this.loadMemoryFromIncludeDirectories;
  }

  getContentGeneratorConfig(): ContentGeneratorConfig {
    return this.contentGeneratorConfig;
  }

  getModel(): string {
    return this.contentGeneratorConfig?.model || this.model;
  }

  setModel(newModel: string): void {
    if (this.contentGeneratorConfig) {
      this.contentGeneratorConfig.model = newModel;
    }
  }

  isInFallbackMode(): boolean {
    return this.inFallbackMode;
  }

  setFallbackMode(active: boolean): void {
    this.inFallbackMode = active;
  }

  setFallbackModelHandler(handler: FallbackModelHandler): void {
    this.fallbackModelHandler = handler;
  }

  getMaxSessionTurns(): number {
    return this.maxSessionTurns;
  }

  setQuotaErrorOccurred(value: boolean): void {
    this.quotaErrorOccurred = value;
  }

  getQuotaErrorOccurred(): boolean {
    return this.quotaErrorOccurred;
  }

  getEmbeddingModel(): string {
    return this.embeddingModel;
  }

  getSandbox(): SandboxConfig | undefined {
    return this.sandbox;
  }

  isRestrictiveSandbox(): boolean {
    const sandboxConfig = this.getSandbox();
    const seatbeltProfile = process.env['SEATBELT_PROFILE'];
    return (
      !!sandboxConfig &&
      sandboxConfig.command === 'sandbox-exec' &&
      !!seatbeltProfile &&
      seatbeltProfile.startsWith('restrictive-')
    );
  }

  getTargetDir(): string {
    return this.targetDir;
  }

  getProjectRoot(): string {
    return this.targetDir;
  }

  getWorkspaceContext(): WorkspaceContext {
    return this.workspaceContext;
  }

  getToolRegistry(): ToolRegistry {
    return this.toolRegistry;
  }

  getPromptRegistry(): PromptRegistry {
    return this.promptRegistry;
  }

  getDebugMode(): boolean {
    return this.debugMode;
  }
  getQuestion(): string | undefined {
    return this.question;
  }

  getFullContext(): boolean {
    return this.fullContext;
  }

  getCoreTools(): string[] | undefined {
    return this.coreTools;
  }

  getAllowedTools(): string[] | undefined {
    return this.allowedTools;
  }

  getExcludeTools(): string[] | undefined {
    return this.excludeTools;
  }

  getToolDiscoveryCommand(): string | undefined {
    return this.toolDiscoveryCommand;
  }

  getToolCallCommand(): string | undefined {
    return this.toolCallCommand;
  }

  getMcpServerCommand(): string | undefined {
    return this.mcpServerCommand;
  }

  getMcpServers(): Record<string, MCPServerConfig> | undefined {
    return this.mcpServers;
  }

  getUserMemory(): string {
    return this.userMemory;
  }

  setUserMemory(newUserMemory: string): void {
    this.userMemory = newUserMemory;
  }

  getGeminiMdFileCount(): number {
    return this.geminiMdFileCount;
  }

  setGeminiMdFileCount(count: number): void {
    this.geminiMdFileCount = count;
  }

  getApprovalMode(): ApprovalMode {
    return this.approvalMode;
  }

  setApprovalMode(mode: ApprovalMode): void {
    if (!this.isTrustedFolder() && mode !== ApprovalMode.DEFAULT) {
      throw new Error(
        'Cannot enable privileged approval modes in an untrusted folder.',
      );
    }
    this.approvalMode = mode;
  }

  getShowMemoryUsage(): boolean {
    return this.showMemoryUsage;
  }

  getAccessibility(): AccessibilitySettings {
    return this.accessibility;
  }

  getTelemetryEnabled(): boolean {
    return this.telemetrySettings.enabled ?? false;
  }

  getTelemetryLogPromptsEnabled(): boolean {
    return this.telemetrySettings.logPrompts ?? true;
  }

  getTelemetryOtlpEndpoint(): string {
    return this.telemetrySettings.otlpEndpoint ?? DEFAULT_OTLP_ENDPOINT;
  }

  getTelemetryOtlpProtocol(): 'grpc' | 'http' {
    return this.telemetrySettings.otlpProtocol ?? 'grpc';
  }

  getTelemetryTarget(): TelemetryTarget {
    return this.telemetrySettings.target ?? DEFAULT_TELEMETRY_TARGET;
  }

  getTelemetryOutfile(): string | undefined {
    return this.telemetrySettings.outfile;
  }

  getGeminiClient(): GeminiClient {
    return this.geminiClient;
  }

  getEnableRecursiveFileSearch(): boolean {
    return this.fileFiltering.enableRecursiveFileSearch;
  }

  getFileFilteringDisableFuzzySearch(): boolean {
    return this.fileFiltering.disableFuzzySearch;
  }

  getFileFilteringRespectGitIgnore(): boolean {
    return this.fileFiltering.respectGitIgnore;
  }
  getFileFilteringRespectGeminiIgnore(): boolean {
    return this.fileFiltering.respectGeminiIgnore;
  }

  getFileFilteringOptions(): FileFilteringOptions {
    return {
      respectGitIgnore: this.fileFiltering.respectGitIgnore,
      respectGeminiIgnore: this.fileFiltering.respectGeminiIgnore,
    };
  }

  /**
   * Gets custom file exclusion patterns from configuration.
   * TODO: This is a placeholder implementation. In the future, this could
   * read from settings files, CLI arguments, or environment variables.
   */
  getCustomExcludes(): string[] {
    // Placeholder implementation - returns empty array for now
    // Future implementation could read from:
    // - User settings file
    // - Project-specific configuration
    // - Environment variables
    // - CLI arguments
    return [];
  }

  getCheckpointingEnabled(): boolean {
    return this.checkpointing;
  }

  getProxy(): string | undefined {
    return this.proxy;
  }

  getWorkingDir(): string {
    return this.cwd;
  }

  getBugCommand(): BugCommandSettings | undefined {
    return this.bugCommand;
  }

  getFileService(): FileDiscoveryService {
    if (!this.fileDiscoveryService) {
      this.fileDiscoveryService = new FileDiscoveryService(this.targetDir);
    }
    return this.fileDiscoveryService;
  }

  getUsageStatisticsEnabled(): boolean {
    return this.usageStatisticsEnabled;
  }

  getExtensionContextFilePaths(): string[] {
    return this.extensionContextFilePaths;
  }

  getExperimentalZedIntegration(): boolean {
    return this.experimentalZedIntegration;
  }

  getListExtensions(): boolean {
    return this.listExtensions;
  }

  getExtensionManagement(): boolean {
    return this.extensionManagement;
  }

  getExtensions(): GeminiCLIExtension[] {
    return this._extensions;
  }

  getBlockedMcpServers(): Array<{ name: string; extensionName: string }> {
    return this._blockedMcpServers;
  }

  getNoBrowser(): boolean {
    return this.noBrowser;
  }

  isBrowserLaunchSuppressed(): boolean {
    return this.getNoBrowser() || !shouldAttemptBrowserLaunch();
  }

  getSummarizeToolOutputConfig():
    | Record<string, SummarizeToolOutputSettings>
    | undefined {
    return this.summarizeToolOutput;
  }

  getIdeMode(): boolean {
    return this.ideMode;
  }

  getFolderTrustFeature(): boolean {
    return this.folderTrustFeature;
  }

  /**
   * Returns 'true' if the workspace is considered "trusted".
   * 'false' for untrusted.
   */
  getFolderTrust(): boolean {
    return this.folderTrust;
  }

  isTrustedFolder(): boolean {
    // isWorkspaceTrusted in cli/src/config/trustedFolder.js returns undefined
    // when the file based trust value is unavailable, since it is mainly used
    // in the initialization for trust dialogs, etc. Here we return true since
    // config.isTrustedFolder() is used for the main business logic of blocking
    // tool calls etc in the rest of the application.
    //
    // Default value is true since we load with trusted settings to avoid
    // restarts in the more common path. If the user chooses to mark the folder
    // as untrusted, the CLI will restart and we will have the trust value
    // reloaded.
    const context = ideContext.getIdeContext();
    if (context?.workspaceState?.isTrusted !== undefined) {
      return context.workspaceState.isTrusted;
    }

    return this.trustedFolder ?? true;
  }

  setIdeMode(value: boolean): void {
    this.ideMode = value;
  }

  /**
   * Get the current FileSystemService
   */
  getFileSystemService(): FileSystemService {
    return this.fileSystemService;
  }

  /**
   * Set a custom FileSystemService
   */
  setFileSystemService(fileSystemService: FileSystemService): void {
    this.fileSystemService = fileSystemService;
  }

  getChatCompression(): ChatCompressionSettings | undefined {
    return this.chatCompression;
  }

  isInteractive(): boolean {
    return this.interactive;
  }

  getUseRipgrep(): boolean {
    return this.useRipgrep;
  }

  getShouldUseNodePtyShell(): boolean {
    return this.shouldUseNodePtyShell;
  }

  getSkipNextSpeakerCheck(): boolean {
    return this.skipNextSpeakerCheck;
  }

  getShellExecutionConfig(): ShellExecutionConfig {
    return this.shellExecutionConfig;
  }

  setShellExecutionConfig(config: ShellExecutionConfig): void {
    this.shellExecutionConfig = {
      terminalWidth:
        config.terminalWidth ?? this.shellExecutionConfig.terminalWidth,
      terminalHeight:
        config.terminalHeight ?? this.shellExecutionConfig.terminalHeight,
      showColor: config.showColor ?? this.shellExecutionConfig.showColor,
      pager: config.pager ?? this.shellExecutionConfig.pager,
    };
  }
  getScreenReader(): boolean {
    return this.accessibility.screenReader ?? false;
  }

  getEnablePromptCompletion(): boolean {
    return this.enablePromptCompletion;
  }

  getTruncateToolOutputThreshold(): number {
    return this.truncateToolOutputThreshold;
  }

  getTruncateToolOutputLines(): number {
    return this.truncateToolOutputLines;
  }

  getUseSmartEdit(): boolean {
    return this.useSmartEdit;
  }

  async getGitService(): Promise<GitService> {
    if (!this.gitService) {
      this.gitService = new GitService(this.targetDir, this.storage);
      await this.gitService.initialize();
    }
    return this.gitService;
  }

  getFileExclusions(): FileExclusions {
    return this.fileExclusions;
  }

  async createToolRegistry(): Promise<ToolRegistry> {
    const registry = new ToolRegistry(this, this.eventEmitter);

    // helper to create & register core tools that are enabled
    // eslint-disable-next-line @typescript-eslint/no-explicit-any
    const registerCoreTool = (ToolClass: any, ...args: unknown[]) => {
      const className = ToolClass.name;
      const toolName = ToolClass.Name || className;
      const coreTools = this.getCoreTools();
      const excludeTools = this.getExcludeTools() || [];
      // On some platforms, the className can be minified to _ClassName.
      const normalizedClassName = className.replace(/^_+/, '');

      let isEnabled = true; // Enabled by default if coreTools is not set.
      if (coreTools) {
        isEnabled = coreTools.some(
          (tool) =>
            tool === toolName ||
            tool === normalizedClassName ||
            tool.startsWith(`${toolName}(`) ||
            tool.startsWith(`${normalizedClassName}(`),
        );
      }

      const isExcluded = excludeTools.some(
        (tool) => tool === toolName || tool === normalizedClassName,
      );

      if (isExcluded) {
        isEnabled = false;
      }

      if (isEnabled) {
        registry.registerTool(new ToolClass(...args));
      }
    };

    registerCoreTool(LSTool, this);
    registerCoreTool(ReadFileTool, this);

    if (this.getUseRipgrep()) {
      let useRipgrep = false;
      let errorString: undefined | string = undefined;
      try {
        useRipgrep = await canUseRipgrep();
      } catch (error: unknown) {
        errorString = String(error);
      }
      if (useRipgrep) {
        registerCoreTool(RipGrepTool, this);
      } else {
        logRipgrepFallback(this, new RipgrepFallbackEvent(errorString));
        registerCoreTool(GrepTool, this);
      }
    } else {
      registerCoreTool(GrepTool, this);
    }

    registerCoreTool(GlobTool, this);
    if (this.getUseSmartEdit()) {
      registerCoreTool(SmartEditTool, this);
    } else {
      registerCoreTool(EditTool, this);
    }
    registerCoreTool(WriteFileTool, this);
    registerCoreTool(WebFetchTool, this);
    registerCoreTool(ReadManyFilesTool, this);
    registerCoreTool(ShellTool, this);
    registerCoreTool(MemoryTool);
    registerCoreTool(WebSearchTool, this);

    await registry.discoverAllTools();
    return registry;
  }
}
// Export model constants for use in CLI
export { DEFAULT_GEMINI_FLASH_MODEL };<|MERGE_RESOLUTION|>--- conflicted
+++ resolved
@@ -299,12 +299,8 @@
   private readonly useRipgrep: boolean;
   private readonly shouldUseNodePtyShell: boolean;
   private readonly skipNextSpeakerCheck: boolean;
-<<<<<<< HEAD
   private shellExecutionConfig: ShellExecutionConfig;
-  private readonly extensionManagement: boolean;
-=======
   private readonly extensionManagement: boolean = true;
->>>>>>> f0bbfe5f
   private readonly enablePromptCompletion: boolean = false;
   private readonly truncateToolOutputThreshold: number;
   private readonly truncateToolOutputLines: number;
@@ -383,20 +379,17 @@
     this.useRipgrep = params.useRipgrep ?? false;
     this.shouldUseNodePtyShell = params.shouldUseNodePtyShell ?? false;
     this.skipNextSpeakerCheck = params.skipNextSpeakerCheck ?? false;
-<<<<<<< HEAD
     this.shellExecutionConfig = {
       terminalWidth: params.shellExecutionConfig?.terminalWidth ?? 80,
       terminalHeight: params.shellExecutionConfig?.terminalHeight ?? 24,
       showColor: params.shellExecutionConfig?.showColor ?? false,
       pager: params.shellExecutionConfig?.pager ?? 'cat',
     };
-=======
     this.truncateToolOutputThreshold =
       params.truncateToolOutputThreshold ??
       DEFAULT_TRUNCATE_TOOL_OUTPUT_THRESHOLD;
     this.truncateToolOutputLines =
       params.truncateToolOutputLines ?? DEFAULT_TRUNCATE_TOOL_OUTPUT_LINES;
->>>>>>> f0bbfe5f
     this.useSmartEdit = params.useSmartEdit ?? true;
     this.extensionManagement = params.extensionManagement ?? true;
     this.storage = new Storage(this.targetDir);
