--- conflicted
+++ resolved
@@ -198,12 +198,9 @@
   chatCompression?: ChatCompressionSettings;
   interactive?: boolean;
   trustedFolder?: boolean;
-<<<<<<< HEAD
   screenReaderMode?: boolean;
-=======
   shouldUseNodePtyShell?: boolean;
   skipNextSpeakerCheck?: boolean;
->>>>>>> acedcfb8
 }
 
 export class Config {
@@ -269,12 +266,9 @@
   private readonly chatCompression: ChatCompressionSettings | undefined;
   private readonly interactive: boolean;
   private readonly trustedFolder: boolean | undefined;
-<<<<<<< HEAD
   private readonly screenReaderMode: boolean;
-=======
   private readonly shouldUseNodePtyShell: boolean;
   private readonly skipNextSpeakerCheck: boolean;
->>>>>>> acedcfb8
   private initialized: boolean = false;
   readonly storage: Storage;
 
@@ -343,13 +337,10 @@
     this.chatCompression = params.chatCompression;
     this.interactive = params.interactive ?? false;
     this.trustedFolder = params.trustedFolder;
-<<<<<<< HEAD
     this.screenReaderMode = params.screenReaderMode ?? false;
-=======
     this.shouldUseNodePtyShell = params.shouldUseNodePtyShell ?? false;
     this.skipNextSpeakerCheck = params.skipNextSpeakerCheck ?? false;
     this.storage = new Storage(this.targetDir);
->>>>>>> acedcfb8
 
     if (params.contextFileName) {
       setGeminiMdFilename(params.contextFileName);
@@ -735,17 +726,16 @@
     return this.interactive;
   }
 
-<<<<<<< HEAD
   getScreenReaderMode(): boolean {
     return this.screenReaderMode;
-=======
+  }
+
   getShouldUseNodePtyShell(): boolean {
     return this.shouldUseNodePtyShell;
   }
 
   getSkipNextSpeakerCheck(): boolean {
     return this.skipNextSpeakerCheck;
->>>>>>> acedcfb8
   }
 
   async getGitService(): Promise<GitService> {
