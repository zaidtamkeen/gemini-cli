/**
 * @license
 * Copyright 2025 Google LLC
 * SPDX-License-Identifier: Apache-2.0
 */

import type {
  GenerateContentConfig,
  PartListUnion,
  Content,
  Tool,
  GenerateContentResponse,
  Part,
} from '@google/genai';
import { createUserContent } from '@google/genai';
import {
  getDirectoryContextString,
  getEnvironmentContext,
} from '../utils/environmentContext.js';
import type { ServerGeminiStreamEvent, ChatCompressionInfo } from './turn.js';
import { CompressionStatus } from './turn.js';
import { Turn, GeminiEventType } from './turn.js';
import type { Config } from '../config/config.js';
import { getCoreSystemPrompt, getCompressionPrompt } from './prompts.js';
import { getResponseText } from '../utils/partUtils.js';
import { checkNextSpeaker } from '../utils/nextSpeakerChecker.js';
import { reportError } from '../utils/errorReporting.js';
import { GeminiChat } from './geminiChat.js';
import { retryWithBackoff } from '../utils/retry.js';
import { getErrorMessage } from '../utils/errors.js';
import { isFunctionResponse } from '../utils/messageInspectors.js';
import { tokenLimit } from './tokenLimits.js';
import type { ChatRecordingService } from '../services/chatRecordingService.js';
import type { ContentGenerator } from './contentGenerator.js';
import {
  DEFAULT_GEMINI_FLASH_MODEL,
  DEFAULT_GEMINI_MODEL,
  DEFAULT_GEMINI_MODEL_AUTO,
  DEFAULT_THINKING_MODE,
  getEffectiveModel,
} from '../config/models.js';
import { LoopDetectionService } from '../services/loopDetectionService.js';
import { ideContextStore } from '../ide/ideContext.js';
import {
  logChatCompression,
  logNextSpeakerCheck,
  logMalformedJsonResponse,
} from '../telemetry/loggers.js';
import {
  makeChatCompressionEvent,
  MalformedJsonResponseEvent,
  NextSpeakerCheckEvent,
} from '../telemetry/types.js';
import type { IdeContext, File } from '../ide/types.js';
import { handleFallback } from '../fallback/handler.js';
import type { RoutingContext } from '../routing/routingStrategy.js';

export function isThinkingSupported(model: string) {
  return model.startsWith('gemini-2.5') || model === DEFAULT_GEMINI_MODEL_AUTO;
}

export function isThinkingDefault(model: string) {
  if (model.startsWith('gemini-2.5-flash-lite')) {
    return false;
  }
  return model.startsWith('gemini-2.5') || model === DEFAULT_GEMINI_MODEL_AUTO;
}

/**
 * Returns the index of the content after the fraction of the total characters in the history.
 *
 * Exported for testing purposes.
 */
export function findIndexAfterFraction(
  history: Content[],
  fraction: number,
): number {
  if (fraction <= 0 || fraction >= 1) {
    throw new Error('Fraction must be between 0 and 1');
  }

  const contentLengths = history.map(
    (content) => JSON.stringify(content).length,
  );

  const totalCharacters = contentLengths.reduce(
    (sum, length) => sum + length,
    0,
  );
  const targetCharacters = totalCharacters * fraction;

  let charactersSoFar = 0;
  for (let i = 0; i < contentLengths.length; i++) {
    if (charactersSoFar >= targetCharacters) {
      return i;
    }
    charactersSoFar += contentLengths[i];
  }
  return contentLengths.length;
}

const MAX_TURNS = 100;

/**
 * Threshold for compression token count as a fraction of the model's token limit.
 * If the chat history exceeds this threshold, it will be compressed.
 */
const COMPRESSION_TOKEN_THRESHOLD = 0.7;

/**
 * The fraction of the latest chat history to keep. A value of 0.3
 * means that only the last 30% of the chat history will be kept after compression.
 */
const COMPRESSION_PRESERVE_THRESHOLD = 0.3;

export class GeminiClient {
  private chat?: GeminiChat;
  private readonly generateContentConfig: GenerateContentConfig = {
    temperature: 0,
    topP: 1,
  };
  private sessionTurnCount = 0;

  private readonly loopDetector: LoopDetectionService;
  private lastPromptId: string;
  private currentSequenceModel: string | null = null;
  private lastSentIdeContext: IdeContext | undefined;
  private forceFullIdeContext = true;

  /**
   * At any point in this conversation, was compression triggered without
   * being forced and did it fail?
   */
  private hasFailedCompressionAttempt = false;

  constructor(private readonly config: Config) {
    this.loopDetector = new LoopDetectionService(config);
    this.lastPromptId = this.config.getSessionId();
  }

  async initialize() {
    this.chat = await this.startChat();
  }

  private getContentGeneratorOrFail(): ContentGenerator {
    if (!this.config.getContentGenerator()) {
      throw new Error('Content generator not initialized');
    }
    return this.config.getContentGenerator();
  }

  async addHistory(content: Content) {
    await this.getChat().addHistory(content);
  }

  getChat(): GeminiChat {
    if (!this.chat) {
      throw new Error('Chat not initialized');
    }
    return this.chat;
  }

  isInitialized(): boolean {
    return this.chat !== undefined;
  }

  async getHistory(): Promise<Content[]> {
    return await this.getChat().getHistory();
  }

  stripThoughtsFromHistory() {
    this.getChat().stripThoughtsFromHistory();
  }

  async setHistory(
    history: Content[],
    { stripThoughts = false }: { stripThoughts?: boolean } = {},
  ) {
    const historyToSet = stripThoughts
      ? history.map((content) => {
          const newContent = { ...content };
          if (newContent.parts) {
            newContent.parts = newContent.parts.map((part) => {
              if (
                part &&
                typeof part === 'object' &&
                'thoughtSignature' in part
              ) {
                const newPart = { ...part };
                delete (newPart as { thoughtSignature?: string })
                  .thoughtSignature;
                return newPart;
              }
              return part;
            });
          }
          return newContent;
        })
      : history;
    await this.getChat().setHistory(historyToSet);
    this.forceFullIdeContext = true;
  }

  async setTools(): Promise<void> {
    const toolRegistry = this.config.getToolRegistry();
    const toolDeclarations = toolRegistry.getFunctionDeclarations();
    const tools: Tool[] = [{ functionDeclarations: toolDeclarations }];
    this.getChat().setTools(tools);
  }

  async resetChat(): Promise<void> {
    this.chat = await this.startChat();
  }

  getChatRecordingService(): ChatRecordingService | undefined {
    return this.chat?.getChatRecordingService();
  }

  getLoopDetectionService(): LoopDetectionService {
    return this.loopDetector;
  }

  async addDirectoryContext(): Promise<void> {
    if (!this.chat) {
      return;
    }

    await this.addHistory({
      role: 'user',
      parts: [{ text: await getDirectoryContextString(this.config) }],
    });
  }

  async startChat(extraHistory?: Content[]): Promise<GeminiChat> {
    this.forceFullIdeContext = true;
    this.hasFailedCompressionAttempt = false;
    const envParts = await getEnvironmentContext(this.config);

    const toolRegistry = this.config.getToolRegistry();
    const toolDeclarations = toolRegistry.getFunctionDeclarations();
    const tools: Tool[] = [{ functionDeclarations: toolDeclarations }];

    const history: Content[] = [
      {
        role: 'user',
        parts: envParts,
      },
      {
        role: 'model',
        parts: [{ text: 'Got it. Thanks for the context!' }],
      },
      ...(extraHistory ?? []),
    ];
    try {
      const userMemory = this.config.getUserMemory();
      const systemInstruction = getCoreSystemPrompt(userMemory);
      const model = this.config.getModel();
<<<<<<< HEAD
      const generateContentConfigWithThinking = isThinkingSupported(model)
        ? {
            ...this.generateContentConfig,
            thinkingConfig: {
              thinkingBudget: -1,
              includeThoughts: true,
              ...(!isThinkingDefault(model)
                ? { thinkingBudget: DEFAULT_THINKING_MODE }
                : {}),
            },
          }
        : this.generateContentConfig;

      const chat = new GeminiChat(
=======

      const config: GenerateContentConfig = { ...this.generateContentConfig };

      if (isThinkingSupported(model)) {
        config.thinkingConfig = {
          includeThoughts: true,
          thinkingBudget: DEFAULT_THINKING_MODE,
        };
      }

      return new GeminiChat(
>>>>>>> 2e12a671
        this.config,
        {
          systemInstruction,
          ...config,
          tools,
        },
        toolRegistry,
        history,
      );
      chat.setHistory(history);
      return chat;
    } catch (error) {
      await reportError(
        error,
        'Error initializing Gemini chat session.',
        history,
        'startChat',
      );
      throw new Error(`Failed to initialize chat: ${getErrorMessage(error)}`);
    }
  }

  private getIdeContextParts(forceFullContext: boolean): {
    contextParts: string[];
    newIdeContext: IdeContext | undefined;
  } {
    const currentIdeContext = ideContextStore.get();
    if (!currentIdeContext) {
      return { contextParts: [], newIdeContext: undefined };
    }

    if (forceFullContext || !this.lastSentIdeContext) {
      // Send full context as JSON
      const openFiles = currentIdeContext.workspaceState?.openFiles || [];
      const activeFile = openFiles.find((f) => f.isActive);
      const otherOpenFiles = openFiles
        .filter((f) => !f.isActive)
        .map((f) => f.path);

      const contextData: Record<string, unknown> = {};

      if (activeFile) {
        contextData['activeFile'] = {
          path: activeFile.path,
          cursor: activeFile.cursor
            ? {
                line: activeFile.cursor.line,
                character: activeFile.cursor.character,
              }
            : undefined,
          selectedText: activeFile.selectedText || undefined,
        };
      }

      if (otherOpenFiles.length > 0) {
        contextData['otherOpenFiles'] = otherOpenFiles;
      }

      if (Object.keys(contextData).length === 0) {
        return { contextParts: [], newIdeContext: currentIdeContext };
      }

      const jsonString = JSON.stringify(contextData, null, 2);
      const contextParts = [
        "Here is the user's editor context as a JSON object. This is for your information only.",
        '```json',
        jsonString,
        '```',
      ];

      if (this.config.getDebugMode()) {
        console.log(contextParts.join('\n'));
      }
      return {
        contextParts,
        newIdeContext: currentIdeContext,
      };
    } else {
      // Calculate and send delta as JSON
      const delta: Record<string, unknown> = {};
      const changes: Record<string, unknown> = {};

      const lastFiles = new Map(
        (this.lastSentIdeContext.workspaceState?.openFiles || []).map(
          (f: File) => [f.path, f],
        ),
      );
      const currentFiles = new Map(
        (currentIdeContext.workspaceState?.openFiles || []).map((f: File) => [
          f.path,
          f,
        ]),
      );

      const openedFiles: string[] = [];
      for (const [path] of currentFiles.entries()) {
        if (!lastFiles.has(path)) {
          openedFiles.push(path);
        }
      }
      if (openedFiles.length > 0) {
        changes['filesOpened'] = openedFiles;
      }

      const closedFiles: string[] = [];
      for (const [path] of lastFiles.entries()) {
        if (!currentFiles.has(path)) {
          closedFiles.push(path);
        }
      }
      if (closedFiles.length > 0) {
        changes['filesClosed'] = closedFiles;
      }

      const lastActiveFile = (
        this.lastSentIdeContext.workspaceState?.openFiles || []
      ).find((f: File) => f.isActive);
      const currentActiveFile = (
        currentIdeContext.workspaceState?.openFiles || []
      ).find((f: File) => f.isActive);

      if (currentActiveFile) {
        if (!lastActiveFile || lastActiveFile.path !== currentActiveFile.path) {
          changes['activeFileChanged'] = {
            path: currentActiveFile.path,
            cursor: currentActiveFile.cursor
              ? {
                  line: currentActiveFile.cursor.line,
                  character: currentActiveFile.cursor.character,
                }
              : undefined,
            selectedText: currentActiveFile.selectedText || undefined,
          };
        } else {
          const lastCursor = lastActiveFile.cursor;
          const currentCursor = currentActiveFile.cursor;
          if (
            currentCursor &&
            (!lastCursor ||
              lastCursor.line !== currentCursor.line ||
              lastCursor.character !== currentCursor.character)
          ) {
            changes['cursorMoved'] = {
              path: currentActiveFile.path,
              cursor: {
                line: currentCursor.line,
                character: currentCursor.character,
              },
            };
          }

          const lastSelectedText = lastActiveFile.selectedText || '';
          const currentSelectedText = currentActiveFile.selectedText || '';
          if (lastSelectedText !== currentSelectedText) {
            changes['selectionChanged'] = {
              path: currentActiveFile.path,
              selectedText: currentSelectedText,
            };
          }
        }
      } else if (lastActiveFile) {
        changes['activeFileChanged'] = {
          path: null,
          previousPath: lastActiveFile.path,
        };
      }

      if (Object.keys(changes).length === 0) {
        return { contextParts: [], newIdeContext: currentIdeContext };
      }

      delta['changes'] = changes;
      const jsonString = JSON.stringify(delta, null, 2);
      const contextParts = [
        "Here is a summary of changes in the user's editor context, in JSON format. This is for your information only.",
        '```json',
        jsonString,
        '```',
      ];

      if (this.config.getDebugMode()) {
        console.log(contextParts.join('\n'));
      }
      return {
        contextParts,
        newIdeContext: currentIdeContext,
      };
    }
  }

  async *sendMessageStream(
    request: PartListUnion,
    signal: AbortSignal,
    prompt_id: string,
    turns: number = MAX_TURNS,
  ): AsyncGenerator<ServerGeminiStreamEvent, Turn> {
    if (this.lastPromptId !== prompt_id) {
      this.loopDetector.reset(prompt_id);
      this.lastPromptId = prompt_id;
      this.currentSequenceModel = null;
    }
    this.sessionTurnCount++;
    if (
      this.config.getMaxSessionTurns() > 0 &&
      this.sessionTurnCount > this.config.getMaxSessionTurns()
    ) {
      yield { type: GeminiEventType.MaxSessionTurns };
      return new Turn(this.getChat(), prompt_id);
    }
    // Ensure turns never exceeds MAX_TURNS to prevent infinite loops
    const boundedTurns = Math.min(turns, MAX_TURNS);
    if (!boundedTurns) {
      return new Turn(this.getChat(), prompt_id);
    }

    const compressed = await this.tryCompressChat(prompt_id, false, request);

    if (compressed.compressionStatus === CompressionStatus.COMPRESSED) {
      yield { type: GeminiEventType.ChatCompressed, value: compressed };
    }

    // Prevent context updates from being sent while a tool call is
    // waiting for a response. The Gemini API requires that a functionResponse
    // part from the user immediately follows a functionCall part from the model
    // in the conversation history . The IDE context is not discarded; it will
    // be included in the next regular message sent to the model.
    const history = await this.getHistory();
    const lastMessage =
      history.length > 0 ? history[history.length - 1] : undefined;
    const hasPendingToolCall =
      !!lastMessage &&
      lastMessage.role === 'model' &&
      (lastMessage.parts?.some((p: Part) => 'functionCall' in p) || false);

    if (this.config.getIdeMode() && !hasPendingToolCall) {
      const { contextParts, newIdeContext } = this.getIdeContextParts(
        this.forceFullIdeContext || (await this.getHistory()).length === 0,
      );
      if (contextParts.length > 0) {
        await this.addHistory({
          role: 'user',
          parts: [{ text: contextParts.join('\n') }],
        });
      }
      this.lastSentIdeContext = newIdeContext;
      this.forceFullIdeContext = false;
    }

    const turn = new Turn(this.getChat(), prompt_id);

    const controller = new AbortController();
    const linkedSignal = AbortSignal.any([signal, controller.signal]);

    const loopDetected = await this.loopDetector.turnStarted(signal);
    if (loopDetected) {
      yield { type: GeminiEventType.LoopDetected };
      return turn;
    }

    const routingContext: RoutingContext = {
      history: this.getChat().getHistory(/*curated=*/ true),
      request,
      signal,
    };

    let modelToUse: string;

    // Determine Model (Stickiness vs. Routing)
    if (this.currentSequenceModel) {
      modelToUse = this.currentSequenceModel;
    } else {
      const router = await this.config.getModelRouterService();
      const decision = await router.route(routingContext);
      modelToUse = decision.model;
      // Lock the model for the rest of the sequence
      this.currentSequenceModel = modelToUse;
    }

    const resultStream = turn.run(modelToUse, request, linkedSignal);
    for await (const event of resultStream) {
      if (this.loopDetector.addAndCheck(event)) {
        yield { type: GeminiEventType.LoopDetected };
        controller.abort();
        return turn;
      }
      yield event;
      if (event.type === GeminiEventType.Error) {
        return turn;
      }
    }
    if (!turn.pendingToolCalls.length && signal && !signal.aborted) {
      // Check if next speaker check is needed
      if (this.config.getQuotaErrorOccurred()) {
        return turn;
      }

      if (this.config.getSkipNextSpeakerCheck()) {
        return turn;
      }

      const nextSpeakerCheck = await checkNextSpeaker(
        this.getChat(),
        this.config.getBaseLlmClient(),
        signal,
        prompt_id,
      );
      logNextSpeakerCheck(
        this.config,
        new NextSpeakerCheckEvent(
          prompt_id,
          turn.finishReason?.toString() || '',
          nextSpeakerCheck?.next_speaker || '',
        ),
      );
      if (nextSpeakerCheck?.next_speaker === 'model') {
        const nextRequest = [{ text: 'Please continue.' }];
        // This recursive call's events will be yielded out, but the final
        // turn object will be from the top-level call.
        yield* this.sendMessageStream(
          nextRequest,
          signal,
          prompt_id,
          boundedTurns - 1,
        );
      }
    }
    return turn;
  }

  async generateJson(
    contents: Content[],
    schema: Record<string, unknown>,
    abortSignal: AbortSignal,
    model: string,
    config: GenerateContentConfig = {},
  ): Promise<Record<string, unknown>> {
    let currentAttemptModel: string = model;

    try {
      const userMemory = this.config.getUserMemory();
      const systemInstruction = getCoreSystemPrompt(userMemory);
      const requestConfig = {
        abortSignal,
        ...this.generateContentConfig,
        ...config,
      };

      const apiCall = () => {
        const modelToUse = this.config.isInFallbackMode()
          ? DEFAULT_GEMINI_FLASH_MODEL
          : model;
        currentAttemptModel = modelToUse;

        return this.getContentGeneratorOrFail().generateContent(
          {
            model: modelToUse,
            config: {
              ...requestConfig,
              systemInstruction,
              responseJsonSchema: schema,
              responseMimeType: 'application/json',
            },
            contents,
          },
          this.lastPromptId,
        );
      };

      const onPersistent429Callback = async (
        authType?: string,
        error?: unknown,
      ) =>
        // Pass the captured model to the centralized handler.
        await handleFallback(this.config, currentAttemptModel, authType, error);

      const result = await retryWithBackoff(apiCall, {
        onPersistent429: onPersistent429Callback,
        authType: this.config.getContentGeneratorConfig()?.authType,
      });

      let text = getResponseText(result);
      if (!text) {
        const error = new Error(
          'API returned an empty response for generateJson.',
        );
        await reportError(
          error,
          'Error in generateJson: API returned an empty response.',
          contents,
          'generateJson-empty-response',
        );
        throw error;
      }

      const prefix = '```json';
      const suffix = '```';
      if (text.startsWith(prefix) && text.endsWith(suffix)) {
        logMalformedJsonResponse(
          this.config,
          new MalformedJsonResponseEvent(currentAttemptModel),
        );
        text = text
          .substring(prefix.length, text.length - suffix.length)
          .trim();
      }

      try {
        return JSON.parse(text);
      } catch (parseError) {
        await reportError(
          parseError,
          'Failed to parse JSON response from generateJson.',
          {
            responseTextFailedToParse: text,
            originalRequestContents: contents,
          },
          'generateJson-parse',
        );
        throw new Error(
          `Failed to parse API response as JSON: ${getErrorMessage(
            parseError,
          )}`,
        );
      }
    } catch (error) {
      if (abortSignal.aborted) {
        throw error;
      }

      // Avoid double reporting for the empty response case handled above
      if (
        error instanceof Error &&
        error.message === 'API returned an empty response for generateJson.'
      ) {
        throw error;
      }

      await reportError(
        error,
        'Error generating JSON content via API.',
        contents,
        'generateJson-api',
      );
      throw new Error(
        `Failed to generate JSON content: ${getErrorMessage(error)}`,
      );
    }
  }

  async generateContent(
    contents: Content[],
    generationConfig: GenerateContentConfig,
    abortSignal: AbortSignal,
    model: string,
  ): Promise<GenerateContentResponse> {
    let currentAttemptModel: string = model;

    const configToUse: GenerateContentConfig = {
      ...this.generateContentConfig,
      ...generationConfig,
    };

    try {
      const userMemory = this.config.getUserMemory();
      const systemInstruction = getCoreSystemPrompt(userMemory);

      const requestConfig: GenerateContentConfig = {
        abortSignal,
        ...configToUse,
        systemInstruction,
      };

      const apiCall = () => {
        const modelToUse = this.config.isInFallbackMode()
          ? DEFAULT_GEMINI_FLASH_MODEL
          : model;
        currentAttemptModel = modelToUse;

        return this.getContentGeneratorOrFail().generateContent(
          {
            model: modelToUse,
            config: requestConfig,
            contents,
          },
          this.lastPromptId,
        );
      };
      const onPersistent429Callback = async (
        authType?: string,
        error?: unknown,
      ) =>
        // Pass the captured model to the centralized handler.
        await handleFallback(this.config, currentAttemptModel, authType, error);

      const result = await retryWithBackoff(apiCall, {
        onPersistent429: onPersistent429Callback,
        authType: this.config.getContentGeneratorConfig()?.authType,
      });
      return result;
    } catch (error: unknown) {
      if (abortSignal.aborted) {
        throw error;
      }

      await reportError(
        error,
        `Error generating content via API with model ${currentAttemptModel}.`,
        {
          requestContents: contents,
          requestConfig: configToUse,
        },
        'generateContent-api',
      );
      throw new Error(
        `Failed to generate content with model ${currentAttemptModel}: ${getErrorMessage(error)}`,
      );
    }
  }

  async tryCompressChat(
    prompt_id: string,
    force: boolean = false,
    request?: PartListUnion,
  ): Promise<ChatCompressionInfo> {
<<<<<<< HEAD
    const curatedHistory = await this.getChat().getHistory(true);
=======
    // If the model is 'auto', we will use a placeholder model to check.
    // Compression occurs before we choose a model, so calling `count_tokens`
    // before the model is chosen would result in an error.
    const configModel = this.config.getModel();
    let model: string =
      configModel === DEFAULT_GEMINI_MODEL_AUTO
        ? DEFAULT_GEMINI_MODEL
        : configModel;

    // Check if the model needs to be a fallback
    model = getEffectiveModel(this.config.isInFallbackMode(), model);

    const curatedHistory = this.getChat().getHistory(true);
>>>>>>> 2e12a671

    if (request) {
      curatedHistory.push(createUserContent(request));
    }

    // Regardless of `force`, don't do anything if the history is empty.
    if (
      curatedHistory.length === 0 ||
      (this.hasFailedCompressionAttempt && !force)
    ) {
      return {
        originalTokenCount: 0,
        newTokenCount: 0,
        compressionStatus: CompressionStatus.NOOP,
      };
    }

    const { totalTokens: originalTokenCount } =
      await this.getContentGeneratorOrFail().countTokens({
        model,
        contents: curatedHistory,
      });
    if (originalTokenCount === undefined) {
      console.warn(`Could not determine token count for model ${model}.`);
      this.hasFailedCompressionAttempt = !force && true;
      return {
        originalTokenCount: 0,
        newTokenCount: 0,
        compressionStatus:
          CompressionStatus.COMPRESSION_FAILED_TOKEN_COUNT_ERROR,
      };
    }

    const contextPercentageThreshold =
      this.config.getChatCompression()?.contextPercentageThreshold;

    // Don't compress if not forced and we are under the limit.
    if (!force) {
      const threshold =
        contextPercentageThreshold ?? COMPRESSION_TOKEN_THRESHOLD;
      if (originalTokenCount < threshold * tokenLimit(model)) {
        return {
          originalTokenCount,
          newTokenCount: originalTokenCount,
          compressionStatus: CompressionStatus.NOOP,
        };
      }
    }

    let compressBeforeIndex = findIndexAfterFraction(
      curatedHistory,
      1 - COMPRESSION_PRESERVE_THRESHOLD,
    );
    // Find the first user message after the index. This is the start of the next turn.
    while (
      compressBeforeIndex < curatedHistory.length &&
      (curatedHistory[compressBeforeIndex]?.role === 'model' ||
        isFunctionResponse(curatedHistory[compressBeforeIndex]))
    ) {
      compressBeforeIndex++;
    }

    const historyToCompress = curatedHistory.slice(0, compressBeforeIndex);
    const historyToKeep = curatedHistory.slice(compressBeforeIndex);

<<<<<<< HEAD
    // Note that this does not strip thoughts, since it bypasses
    // this.setHistory in favor of chat.setHistory.
    await this.getChat().setHistory(historyToCompress);

    const { text: summary } = await this.getChat().sendMessage(
      {
        message: {
          text: 'First, reason in your scratchpad. Then, generate the <state_snapshot>.',
        },
        config: {
          systemInstruction: { text: getCompressionPrompt() },
=======
    const summaryResponse = await this.config
      .getContentGenerator()
      .generateContent(
        {
          model,
          contents: [
            ...historyToCompress,
            {
              role: 'user',
              parts: [
                {
                  text: 'First, reason in your scratchpad. Then, generate the <state_snapshot>.',
                },
              ],
            },
          ],
          config: {
            systemInstruction: { text: getCompressionPrompt() },
          },
>>>>>>> 2e12a671
        },
        prompt_id,
      );
    const summary = getResponseText(summaryResponse) ?? '';

    const chat = await this.startChat([
      {
        role: 'user',
        parts: [{ text: summary }],
      },
      {
        role: 'model',
        parts: [{ text: 'Got it. Thanks for the additional context!' }],
      },
      ...historyToKeep,
    ]);
    this.forceFullIdeContext = true;

    const { totalTokens: newTokenCount } =
      await this.getContentGeneratorOrFail().countTokens({
        // model might change after calling `sendMessage`, so we get the newest value from config
        model: this.config.getModel(),
        contents: await chat.getHistory(),
      });
    if (newTokenCount === undefined) {
      console.warn('Could not determine compressed history token count.');
      this.hasFailedCompressionAttempt = !force && true;
      return {
        originalTokenCount,
        newTokenCount: originalTokenCount,
        compressionStatus:
          CompressionStatus.COMPRESSION_FAILED_TOKEN_COUNT_ERROR,
      };
    }

    logChatCompression(
      this.config,
      makeChatCompressionEvent({
        tokens_before: originalTokenCount,
        tokens_after: newTokenCount,
      }),
    );

    if (newTokenCount > originalTokenCount) {
      this.getChat().setHistory(curatedHistory);
      this.hasFailedCompressionAttempt = !force && true;
      return {
        originalTokenCount,
        newTokenCount,
        compressionStatus:
          CompressionStatus.COMPRESSION_FAILED_INFLATED_TOKEN_COUNT,
      };
    } else {
      this.chat = chat; // Chat compression successful, set new state.
    }

    return {
      originalTokenCount,
      newTokenCount,
      compressionStatus: CompressionStatus.COMPRESSED,
    };
  }
}

export const TEST_ONLY = {
  COMPRESSION_PRESERVE_THRESHOLD,
  COMPRESSION_TOKEN_THRESHOLD,
};<|MERGE_RESOLUTION|>--- conflicted
+++ resolved
@@ -255,22 +255,6 @@
       const userMemory = this.config.getUserMemory();
       const systemInstruction = getCoreSystemPrompt(userMemory);
       const model = this.config.getModel();
-<<<<<<< HEAD
-      const generateContentConfigWithThinking = isThinkingSupported(model)
-        ? {
-            ...this.generateContentConfig,
-            thinkingConfig: {
-              thinkingBudget: -1,
-              includeThoughts: true,
-              ...(!isThinkingDefault(model)
-                ? { thinkingBudget: DEFAULT_THINKING_MODE }
-                : {}),
-            },
-          }
-        : this.generateContentConfig;
-
-      const chat = new GeminiChat(
-=======
 
       const config: GenerateContentConfig = { ...this.generateContentConfig };
 
@@ -281,8 +265,7 @@
         };
       }
 
-      return new GeminiChat(
->>>>>>> 2e12a671
+      const chat = new GeminiChat(
         this.config,
         {
           systemInstruction,
@@ -543,7 +526,7 @@
     }
 
     const routingContext: RoutingContext = {
-      history: this.getChat().getHistory(/*curated=*/ true),
+      history: await this.getChat().getHistory(/*curated=*/ true),
       request,
       signal,
     };
@@ -807,9 +790,6 @@
     force: boolean = false,
     request?: PartListUnion,
   ): Promise<ChatCompressionInfo> {
-<<<<<<< HEAD
-    const curatedHistory = await this.getChat().getHistory(true);
-=======
     // If the model is 'auto', we will use a placeholder model to check.
     // Compression occurs before we choose a model, so calling `count_tokens`
     // before the model is chosen would result in an error.
@@ -822,8 +802,7 @@
     // Check if the model needs to be a fallback
     model = getEffectiveModel(this.config.isInFallbackMode(), model);
 
-    const curatedHistory = this.getChat().getHistory(true);
->>>>>>> 2e12a671
+    const curatedHistory = await this.getChat().getHistory(true);
 
     if (request) {
       curatedHistory.push(createUserContent(request));
@@ -889,19 +868,6 @@
     const historyToCompress = curatedHistory.slice(0, compressBeforeIndex);
     const historyToKeep = curatedHistory.slice(compressBeforeIndex);
 
-<<<<<<< HEAD
-    // Note that this does not strip thoughts, since it bypasses
-    // this.setHistory in favor of chat.setHistory.
-    await this.getChat().setHistory(historyToCompress);
-
-    const { text: summary } = await this.getChat().sendMessage(
-      {
-        message: {
-          text: 'First, reason in your scratchpad. Then, generate the <state_snapshot>.',
-        },
-        config: {
-          systemInstruction: { text: getCompressionPrompt() },
-=======
     const summaryResponse = await this.config
       .getContentGenerator()
       .generateContent(
@@ -921,7 +887,6 @@
           config: {
             systemInstruction: { text: getCompressionPrompt() },
           },
->>>>>>> 2e12a671
         },
         prompt_id,
       );
