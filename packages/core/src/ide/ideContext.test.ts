/**
 * @license
 * Copyright 2025 Google LLC
 * SPDX-License-Identifier: Apache-2.0
 */

<<<<<<< HEAD
import { describe, it, expect, beforeEach, vi, afterEach } from 'vitest';
import {
  IDE_MAX_OPEN_FILES,
  IDE_MAX_SELECTED_TEXT_LENGTH,
} from './constants.js';
import {
  createIdeContextStore,
  type File,
  FileSchema,
  type IdeContext,
  IdeContextSchema,
} from './ideContext.js';
=======
import { describe, it, expect, beforeEach, vi } from 'vitest';
import { createIdeContextStore } from './ideContext.js';
import { FileSchema, IdeContextSchema } from './types.js';
>>>>>>> 94187114

describe('ideContext', () => {
  describe('createIdeContextStore', () => {
    let ideContextStore: ReturnType<typeof createIdeContextStore>;

    beforeEach(() => {
      // Create a fresh, isolated instance for each test
      ideContextStore = createIdeContextStore();
    });

    afterEach(() => {
      vi.restoreAllMocks();
    });

    it('should return undefined initially for ide context', () => {
      expect(ideContextStore.getIdeContext()).toBeUndefined();
    });

    it('should set and retrieve the ide context', () => {
      const testFile = {
        workspaceState: {
          openFiles: [
            {
              path: '/path/to/test/file.ts',
              isActive: true,
              selectedText: '1234',
              timestamp: 0,
            },
          ],
        },
      };

      ideContextStore.setIdeContext(testFile);

      const activeFile = ideContextStore.getIdeContext();
      expect(activeFile).toEqual(testFile);
    });

    it('should update the ide context when called multiple times', () => {
      const firstFile = {
        workspaceState: {
          openFiles: [
            {
              path: '/path/to/first.js',
              isActive: true,
              selectedText: '1234',
              timestamp: 0,
            },
          ],
        },
      };
      ideContextStore.setIdeContext(firstFile);

      const secondFile = {
        workspaceState: {
          openFiles: [
            {
              path: '/path/to/second.py',
              isActive: true,
              cursor: { line: 20, character: 30 },
              timestamp: 0,
            },
          ],
        },
      };
      ideContextStore.setIdeContext(secondFile);

      const activeFile = ideContextStore.getIdeContext();
      expect(activeFile).toEqual(secondFile);
    });

    it('should handle empty string for file path', () => {
      const testFile = {
        workspaceState: {
          openFiles: [
            {
              path: '',
              isActive: true,
              selectedText: '1234',
              timestamp: 0,
            },
          ],
        },
      };
      ideContextStore.setIdeContext(testFile);
      expect(ideContextStore.getIdeContext()).toEqual(testFile);
    });

    it('should notify subscribers when ide context changes', () => {
      const subscriber1 = vi.fn();
      const subscriber2 = vi.fn();

      ideContextStore.subscribeToIdeContext(subscriber1);
      ideContextStore.subscribeToIdeContext(subscriber2);

      const testFile = {
        workspaceState: {
          openFiles: [
            {
              path: '/path/to/subscribed.ts',
              isActive: true,
              cursor: { line: 15, character: 25 },
              timestamp: 0,
            },
          ],
        },
      };
      ideContextStore.setIdeContext(testFile);

      expect(subscriber1).toHaveBeenCalledTimes(1);
      expect(subscriber1).toHaveBeenCalledWith(testFile);
      expect(subscriber2).toHaveBeenCalledTimes(1);
      expect(subscriber2).toHaveBeenCalledWith(testFile);

      // Test with another update
      const newFile = {
        workspaceState: {
          openFiles: [
            {
              path: '/path/to/new.js',
              isActive: true,
              selectedText: '1234',
              timestamp: 0,
            },
          ],
        },
      };
      ideContextStore.setIdeContext(newFile);

      expect(subscriber1).toHaveBeenCalledTimes(2);
      expect(subscriber1).toHaveBeenCalledWith(newFile);
      expect(subscriber2).toHaveBeenCalledTimes(2);
      expect(subscriber2).toHaveBeenCalledWith(newFile);
    });

    it('should stop notifying a subscriber after unsubscribe', () => {
      const subscriber1 = vi.fn();
      const subscriber2 = vi.fn();

      const unsubscribe1 = ideContextStore.subscribeToIdeContext(subscriber1);
      ideContextStore.subscribeToIdeContext(subscriber2);

      ideContextStore.setIdeContext({
        workspaceState: {
          openFiles: [
            {
              path: '/path/to/file1.txt',
              isActive: true,
              selectedText: '1234',
              timestamp: 0,
            },
          ],
        },
      });
      expect(subscriber1).toHaveBeenCalledTimes(1);
      expect(subscriber2).toHaveBeenCalledTimes(1);

      unsubscribe1();

      ideContextStore.setIdeContext({
        workspaceState: {
          openFiles: [
            {
              path: '/path/to/file2.txt',
              isActive: true,
              selectedText: '1234',
              timestamp: 0,
            },
          ],
        },
      });
      expect(subscriber1).toHaveBeenCalledTimes(1); // Should not be called again
      expect(subscriber2).toHaveBeenCalledTimes(2);
    });

    it('should clear the ide context', () => {
      const testFile = {
        workspaceState: {
          openFiles: [
            {
              path: '/path/to/test/file.ts',
              isActive: true,
              selectedText: '1234',
              timestamp: 0,
            },
          ],
        },
      };

      ideContextStore.setIdeContext(testFile);

      expect(ideContextStore.getIdeContext()).toEqual(testFile);

      ideContextStore.clearIdeContext();

      expect(ideContextStore.getIdeContext()).toBeUndefined();
    });

    it('should set the context and notify subscribers when no workspaceState is present', () => {
      const subscriber = vi.fn();
      ideContextStore.subscribeToIdeContext(subscriber);
      const context: IdeContext = {};
      ideContextStore.setIdeContext(context);
      expect(ideContextStore.getIdeContext()).toBe(context);
      expect(subscriber).toHaveBeenCalledWith(context);
    });

    it('should handle an empty openFiles array', () => {
      const context: IdeContext = {
        workspaceState: {
          openFiles: [],
        },
      };
      ideContextStore.setIdeContext(context);
      expect(
        ideContextStore.getIdeContext()?.workspaceState?.openFiles,
      ).toEqual([]);
    });

    it('should sort openFiles by timestamp in descending order', () => {
      const context: IdeContext = {
        workspaceState: {
          openFiles: [
            { path: 'file1.ts', timestamp: 100, isActive: false },
            { path: 'file2.ts', timestamp: 300, isActive: true },
            { path: 'file3.ts', timestamp: 200, isActive: false },
          ],
        },
      };
      ideContextStore.setIdeContext(context);
      const openFiles =
        ideContextStore.getIdeContext()?.workspaceState?.openFiles;
      expect(openFiles?.[0]?.path).toBe('file2.ts');
      expect(openFiles?.[1]?.path).toBe('file3.ts');
      expect(openFiles?.[2]?.path).toBe('file1.ts');
    });

    it('should mark only the most recent file as active and clear other active files', () => {
      const context: IdeContext = {
        workspaceState: {
          openFiles: [
            {
              path: 'file1.ts',
              timestamp: 100,
              isActive: true,
              selectedText: 'hello',
            },
            {
              path: 'file2.ts',
              timestamp: 300,
              isActive: true,
              cursor: { line: 1, character: 1 },
              selectedText: 'hello',
            },
            {
              path: 'file3.ts',
              timestamp: 200,
              isActive: false,
              selectedText: 'hello',
            },
          ],
        },
      };
      ideContextStore.setIdeContext(context);
      const openFiles =
        ideContextStore.getIdeContext()?.workspaceState?.openFiles;
      expect(openFiles?.[0]?.isActive).toBe(true);
      expect(openFiles?.[0]?.cursor).toBeDefined();
      expect(openFiles?.[0]?.selectedText).toBeDefined();

      expect(openFiles?.[1]?.isActive).toBe(false);
      expect(openFiles?.[1]?.cursor).toBeUndefined();
      expect(openFiles?.[1]?.selectedText).toBeUndefined();

      expect(openFiles?.[2]?.isActive).toBe(false);
      expect(openFiles?.[2]?.cursor).toBeUndefined();
      expect(openFiles?.[2]?.selectedText).toBeUndefined();
    });

    it('should truncate selectedText if it exceeds the max length', () => {
      const longText = 'a'.repeat(IDE_MAX_SELECTED_TEXT_LENGTH + 10);
      const context: IdeContext = {
        workspaceState: {
          openFiles: [
            {
              path: 'file1.ts',
              timestamp: 100,
              isActive: true,
              selectedText: longText,
            },
          ],
        },
      };
      ideContextStore.setIdeContext(context);
      const selectedText =
        ideContextStore.getIdeContext()?.workspaceState?.openFiles?.[0]
          ?.selectedText;
      expect(selectedText).toHaveLength(
        IDE_MAX_SELECTED_TEXT_LENGTH + '... [TRUNCATED]'.length,
      );
      expect(selectedText?.endsWith('... [TRUNCATED]')).toBe(true);
    });

    it('should not truncate selectedText if it is within the max length', () => {
      const shortText = 'a'.repeat(IDE_MAX_SELECTED_TEXT_LENGTH);
      const context: IdeContext = {
        workspaceState: {
          openFiles: [
            {
              path: 'file1.ts',
              timestamp: 100,
              isActive: true,
              selectedText: shortText,
            },
          ],
        },
      };
      ideContextStore.setIdeContext(context);
      const selectedText =
        ideContextStore.getIdeContext()?.workspaceState?.openFiles?.[0]
          ?.selectedText;
      expect(selectedText).toBe(shortText);
    });

    it('should truncate the openFiles list if it exceeds the max length', () => {
      const files: File[] = Array.from(
        { length: IDE_MAX_OPEN_FILES + 5 },
        (_, i) => ({
          path: `file${i}.ts`,
          timestamp: i,
          isActive: false,
        }),
      );
      const context: IdeContext = {
        workspaceState: {
          openFiles: files,
        },
      };
      ideContextStore.setIdeContext(context);
      const openFiles =
        ideContextStore.getIdeContext()?.workspaceState?.openFiles;
      expect(openFiles).toHaveLength(IDE_MAX_OPEN_FILES);
    });
  });

  describe('FileSchema', () => {
    it('should validate a file with only required fields', () => {
      const file = {
        path: '/path/to/file.ts',
        timestamp: 12345,
      };
      const result = FileSchema.safeParse(file);
      expect(result.success).toBe(true);
    });

    it('should validate a file with all fields', () => {
      const file = {
        path: '/path/to/file.ts',
        timestamp: 12345,
        isActive: true,
        selectedText: 'const x = 1;',
        cursor: {
          line: 10,
          character: 20,
        },
      };
      const result = FileSchema.safeParse(file);
      expect(result.success).toBe(true);
    });

    it('should fail validation if path is missing', () => {
      const file = {
        timestamp: 12345,
      };
      const result = FileSchema.safeParse(file);
      expect(result.success).toBe(false);
    });

    it('should fail validation if timestamp is missing', () => {
      const file = {
        path: '/path/to/file.ts',
      };
      const result = FileSchema.safeParse(file);
      expect(result.success).toBe(false);
    });
  });

  describe('IdeContextSchema', () => {
    it('should validate an empty context', () => {
      const context = {};
      const result = IdeContextSchema.safeParse(context);
      expect(result.success).toBe(true);
    });

    it('should validate a context with an empty workspaceState', () => {
      const context = {
        workspaceState: {},
      };
      const result = IdeContextSchema.safeParse(context);
      expect(result.success).toBe(true);
    });

    it('should validate a context with an empty openFiles array', () => {
      const context = {
        workspaceState: {
          openFiles: [],
        },
      };
      const result = IdeContextSchema.safeParse(context);
      expect(result.success).toBe(true);
    });

    it('should validate a context with a valid file', () => {
      const context = {
        workspaceState: {
          openFiles: [
            {
              path: '/path/to/file.ts',
              timestamp: 12345,
            },
          ],
        },
      };
      const result = IdeContextSchema.safeParse(context);
      expect(result.success).toBe(true);
    });

    it('should fail validation with an invalid file', () => {
      const context = {
        workspaceState: {
          openFiles: [
            {
              timestamp: 12345, // path is missing
            },
          ],
        },
      };
      const result = IdeContextSchema.safeParse(context);
      expect(result.success).toBe(false);
    });
  });
});<|MERGE_RESOLUTION|>--- conflicted
+++ resolved
@@ -4,24 +4,13 @@
  * SPDX-License-Identifier: Apache-2.0
  */
 
-<<<<<<< HEAD
-import { describe, it, expect, beforeEach, vi, afterEach } from 'vitest';
 import {
   IDE_MAX_OPEN_FILES,
   IDE_MAX_SELECTED_TEXT_LENGTH,
 } from './constants.js';
-import {
-  createIdeContextStore,
-  type File,
-  FileSchema,
-  type IdeContext,
-  IdeContextSchema,
-} from './ideContext.js';
-=======
-import { describe, it, expect, beforeEach, vi } from 'vitest';
+import { describe, it, expect, beforeEach, vi, afterEach } from 'vitest';
 import { createIdeContextStore } from './ideContext.js';
 import { FileSchema, IdeContextSchema } from './types.js';
->>>>>>> 94187114
 
 describe('ideContext', () => {
   describe('createIdeContextStore', () => {
