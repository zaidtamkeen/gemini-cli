--- conflicted
+++ resolved
@@ -98,15 +98,12 @@
   let mockHeadlessTerminal: {
     resize: Mock;
     scrollLines: Mock;
-<<<<<<< HEAD
     dispose: Mock;
-=======
     buffer: {
       active: {
         viewportY: number;
       };
     };
->>>>>>> bbcc9061
   };
   let onOutputEventMock: Mock<(event: ShellOutputEvent) => void>;
 
@@ -140,15 +137,12 @@
     mockHeadlessTerminal = {
       resize: vi.fn(),
       scrollLines: vi.fn(),
-<<<<<<< HEAD
       dispose: vi.fn(),
-=======
       buffer: {
         active: {
           viewportY: 0,
         },
       },
->>>>>>> bbcc9061
     };
 
     mockPtySpawn.mockReturnValue(mockPtyProcess);
