/**
 * @license
 * Copyright 2025 Google LLC
 * SPDX-License-Identifier: Apache-2.0
 */

import { vi, describe, it, expect, beforeEach, type Mock } from 'vitest';
import EventEmitter from 'node:events';
import type { Readable } from 'node:stream';
import { type ChildProcess } from 'node:child_process';
import type { ShellOutputEvent } from './shellExecutionService.js';
import { ShellExecutionService } from './shellExecutionService.js';

// Hoisted Mocks
const mockPtySpawn = vi.hoisted(() => vi.fn());
const mockCpSpawn = vi.hoisted(() => vi.fn());
const mockIsBinary = vi.hoisted(() => vi.fn());
const mockPlatform = vi.hoisted(() => vi.fn());
const mockGetPty = vi.hoisted(() => vi.fn());
const mockSerializeTerminalToObject = vi.hoisted(() => vi.fn());

// Top-level Mocks
vi.mock('@lydell/node-pty', () => ({
  spawn: mockPtySpawn,
}));
vi.mock('child_process', () => ({
  spawn: mockCpSpawn,
}));
vi.mock('../utils/textUtils.js', () => ({
  isBinary: mockIsBinary,
}));
vi.mock('os', () => ({
  default: {
    platform: mockPlatform,
    constants: {
      signals: {
        SIGTERM: 15,
        SIGKILL: 9,
      },
    },
  },
  platform: mockPlatform,
  constants: {
    signals: {
      SIGTERM: 15,
      SIGKILL: 9,
    },
  },
}));
vi.mock('../utils/getPty.js', () => ({
  getPty: mockGetPty,
}));
vi.mock('../utils/terminalSerializer.js', () => ({
  serializeTerminalToObject: mockSerializeTerminalToObject,
}));

const shellExecutionConfig = {
  terminalWidth: 80,
  terminalHeight: 24,
  pager: 'cat',
  showColor: false,
};

const mockProcessKill = vi
  .spyOn(process, 'kill')
  .mockImplementation(() => true);

describe('ShellExecutionService', () => {
  let mockPtyProcess: EventEmitter & {
    pid: number;
    kill: Mock;
    onData: Mock;
    onExit: Mock;
    write: Mock;
    resize: Mock;
  };
  let mockHeadlessTerminal: {
    resize: Mock;
    scrollLines: Mock;
  };
  let onOutputEventMock: Mock<(event: ShellOutputEvent) => void>;

  beforeEach(() => {
    vi.clearAllMocks();

    mockIsBinary.mockReturnValue(false);
    mockPlatform.mockReturnValue('linux');
    mockGetPty.mockResolvedValue({
      module: { spawn: mockPtySpawn },
      name: 'mock-pty',
    });

    onOutputEventMock = vi.fn();

    mockPtyProcess = new EventEmitter() as EventEmitter & {
      pid: number;
      kill: Mock;
      onData: Mock;
      onExit: Mock;
      write: Mock;
      resize: Mock;
    };
    mockPtyProcess.pid = 12345;
    mockPtyProcess.kill = vi.fn();
    mockPtyProcess.onData = vi.fn();
    mockPtyProcess.onExit = vi.fn();
    mockPtyProcess.write = vi.fn();
    mockPtyProcess.resize = vi.fn();

    mockHeadlessTerminal = {
      resize: vi.fn(),
      scrollLines: vi.fn(),
    };

    mockPtySpawn.mockReturnValue(mockPtyProcess);
  });

  // Helper function to run a standard execution simulation
  const simulateExecution = async (
    command: string,
    simulation: (
      ptyProcess: typeof mockPtyProcess,
      ac: AbortController,
    ) => void,
    config = shellExecutionConfig,
  ) => {
    const abortController = new AbortController();
    const handle = await ShellExecutionService.execute(
      command,
      '/test/dir',
      onOutputEventMock,
      abortController.signal,
      true,
      config,
    );

    await new Promise((resolve) => process.nextTick(resolve));
    simulation(mockPtyProcess, abortController);
    const result = await handle.result;
    return { result, handle, abortController };
  };

  describe('Successful Execution', () => {
    it('should execute a command and capture output', async () => {
      const { result, handle } = await simulateExecution('ls -l', (pty) => {
        pty.onData.mock.calls[0][0]('file1.txt\n');
        pty.onExit.mock.calls[0][0]({ exitCode: 0, signal: null });
      });

      expect(mockPtySpawn).toHaveBeenCalledWith(
        'bash',
        ['-c', 'ls -l'],
        expect.any(Object),
      );
      expect(result.exitCode).toBe(0);
      expect(result.signal).toBeNull();
      expect(result.error).toBeNull();
      expect(result.aborted).toBe(false);
      expect(result.output.trim()).toBe('file1.txt');
      expect(handle.pid).toBe(12345);

<<<<<<< HEAD
      expect(onOutputEventMock).toHaveBeenCalledWith(
        expect.objectContaining({
          type: 'data',
          chunk: expect.stringContaining('file1.txt'),
        }),
      );
=======
      expect(onOutputEventMock).toHaveBeenCalledWith({
        type: 'data',
        chunk: 'file1.txt\n',
      });
>>>>>>> f0bbfe5f
    });

    it('should strip ANSI codes from output', async () => {
      const { result } = await simulateExecution('ls --color=auto', (pty) => {
        pty.onData.mock.calls[0][0]('a\u001b[31mred\u001b[0mword');
        pty.onExit.mock.calls[0][0]({ exitCode: 0, signal: null });
      });

      expect(result.output.trim()).toBe('aredword');
      expect(onOutputEventMock).toHaveBeenCalledWith(
        expect.objectContaining({
          type: 'data',
          chunk: expect.stringContaining('aredword'),
        }),
      );
    });

    it('should correctly decode multi-byte characters split across chunks', async () => {
      const { result } = await simulateExecution('echo "你好"', (pty) => {
        const multiByteChar = '你好';
        pty.onData.mock.calls[0][0](multiByteChar.slice(0, 1));
        pty.onData.mock.calls[0][0](multiByteChar.slice(1));
        pty.onExit.mock.calls[0][0]({ exitCode: 0, signal: null });
      });
      expect(result.output.trim()).toBe('你好');
    });

    it('should handle commands with no output', async () => {
      await simulateExecution('touch file', (pty) => {
        pty.onExit.mock.calls[0][0]({ exitCode: 0, signal: null });
      });

      expect(onOutputEventMock).toHaveBeenCalledWith(
        expect.objectContaining({
          chunk: expect.stringMatching(/^\s*$/),
        }),
      );
    });

    it('should call onPid with the process id', async () => {
      const abortController = new AbortController();
      const handle = await ShellExecutionService.execute(
        'ls -l',
        '/test/dir',
        onOutputEventMock,
        abortController.signal,
        true,
        shellExecutionConfig,
      );
      mockPtyProcess.onExit.mock.calls[0][0]({ exitCode: 0, signal: null });
      await handle.result;
      expect(handle.pid).toBe(12345);
    });
  });

  describe('pty interaction', () => {
    beforeEach(() => {
      vi.spyOn(ShellExecutionService['activePtys'], 'get').mockReturnValue({
        // eslint-disable-next-line @typescript-eslint/no-explicit-any
        ptyProcess: mockPtyProcess as any,
        // eslint-disable-next-line @typescript-eslint/no-explicit-any
        headlessTerminal: mockHeadlessTerminal as any,
      });
    });

    it('should write to the pty and trigger a render', async () => {
      vi.useFakeTimers();
      await simulateExecution('interactive-app', (pty) => {
        ShellExecutionService.writeToPty(pty.pid!, 'input');
        pty.onExit.mock.calls[0][0]({ exitCode: 0, signal: null });
      });

      expect(mockPtyProcess.write).toHaveBeenCalledWith('input');
      // Use fake timers to check for the delayed render
      await vi.advanceTimersByTimeAsync(17);
      // The render will cause an output event
      expect(onOutputEventMock).toHaveBeenCalled();
      vi.useRealTimers();
    });

    it('should resize the pty and the headless terminal', async () => {
      await simulateExecution('ls -l', (pty) => {
        pty.onData.mock.calls[0][0]('file1.txt\n');
        ShellExecutionService.resizePty(pty.pid!, 100, 40);
        pty.onExit.mock.calls[0][0]({ exitCode: 0, signal: null });
      });

      expect(mockPtyProcess.resize).toHaveBeenCalledWith(100, 40);
      expect(mockHeadlessTerminal.resize).toHaveBeenCalledWith(100, 40);
    });

    it('should scroll the headless terminal', async () => {
      await simulateExecution('ls -l', (pty) => {
        pty.onData.mock.calls[0][0]('file1.txt\n');
        ShellExecutionService.scrollPty(pty.pid!, 10);
        pty.onExit.mock.calls[0][0]({ exitCode: 0, signal: null });
      });

      expect(mockHeadlessTerminal.scrollLines).toHaveBeenCalledWith(10);
    });
  });

  describe('Failed Execution', () => {
    it('should capture a non-zero exit code', async () => {
      const { result } = await simulateExecution('a-bad-command', (pty) => {
        pty.onData.mock.calls[0][0]('command not found');
        pty.onExit.mock.calls[0][0]({ exitCode: 127, signal: null });
      });

      expect(result.exitCode).toBe(127);
      expect(result.output.trim()).toBe('command not found');
      expect(result.error).toBeNull();
    });

    it('should capture a termination signal', async () => {
      const { result } = await simulateExecution('long-process', (pty) => {
        pty.onExit.mock.calls[0][0]({ exitCode: 0, signal: 15 });
      });

      expect(result.exitCode).toBe(0);
      expect(result.signal).toBe(15);
    });

    it('should handle a synchronous spawn error', async () => {
      mockGetPty.mockImplementation(() => null);

      mockCpSpawn.mockImplementation(() => {
        throw new Error('Simulated PTY spawn error');
      });

      const handle = await ShellExecutionService.execute(
        'any-command',
        '/test/dir',
        onOutputEventMock,
        new AbortController().signal,
        true,
        {},
      );
      const result = await handle.result;

      expect(result.error).toBeInstanceOf(Error);
      expect(result.error?.message).toContain('Simulated PTY spawn error');
      expect(result.exitCode).toBe(1);
      expect(result.output).toBe('');
      expect(handle.pid).toBeUndefined();
    });
  });

  describe('Aborting Commands', () => {
    it('should abort a running process and set the aborted flag', async () => {
      const { result } = await simulateExecution(
        'sleep 10',
        (pty, abortController) => {
          abortController.abort();
          pty.onExit.mock.calls[0][0]({ exitCode: 1, signal: null });
        },
      );

      expect(result.aborted).toBe(true);
      // The process kill is mocked, so we just check that the flag is set.
    });
  });

  describe('Binary Output', () => {
    it('should detect binary output and switch to progress events', async () => {
      mockIsBinary.mockReturnValueOnce(true);
      const binaryChunk1 = Buffer.from([0x89, 0x50, 0x4e, 0x47]);
      const binaryChunk2 = Buffer.from([0x0d, 0x0a, 0x1a, 0x0a]);

      const { result } = await simulateExecution('cat image.png', (pty) => {
        pty.onData.mock.calls[0][0](binaryChunk1);
        pty.onData.mock.calls[0][0](binaryChunk2);
        pty.onExit.mock.calls[0][0]({ exitCode: 0, signal: null });
      });

      expect(result.rawOutput).toEqual(
        Buffer.concat([binaryChunk1, binaryChunk2]),
      );
      expect(onOutputEventMock).toHaveBeenCalledTimes(3);
      expect(onOutputEventMock.mock.calls[0][0]).toEqual({
        type: 'binary_detected',
      });
      expect(onOutputEventMock.mock.calls[1][0]).toEqual({
        type: 'binary_progress',
        bytesReceived: 4,
      });
      expect(onOutputEventMock.mock.calls[2][0]).toEqual({
        type: 'binary_progress',
        bytesReceived: 8,
      });
    });

    it('should not emit data events after binary is detected', async () => {
      mockIsBinary.mockImplementation((buffer) => buffer.includes(0x00));

      await simulateExecution('cat mixed_file', (pty) => {
        pty.onData.mock.calls[0][0](Buffer.from([0x00, 0x01, 0x02]));
        pty.onData.mock.calls[0][0](Buffer.from('more text'));
        pty.onExit.mock.calls[0][0]({ exitCode: 0, signal: null });
      });

      const eventTypes = onOutputEventMock.mock.calls.map(
        (call: [ShellOutputEvent]) => call[0].type,
      );
      expect(eventTypes).toEqual([
        'binary_detected',
        'binary_progress',
        'binary_progress',
      ]);
    });
  });

  describe('Platform-Specific Behavior', () => {
    it('should use cmd.exe on Windows', async () => {
      mockPlatform.mockReturnValue('win32');
      await simulateExecution('dir "foo bar"', (pty) =>
        pty.onExit.mock.calls[0][0]({ exitCode: 0, signal: null }),
      );

      expect(mockPtySpawn).toHaveBeenCalledWith(
        'cmd.exe',
        '/c dir "foo bar"',
        expect.any(Object),
      );
    });

    it('should use bash on Linux', async () => {
      mockPlatform.mockReturnValue('linux');
      await simulateExecution('ls "foo bar"', (pty) =>
        pty.onExit.mock.calls[0][0]({ exitCode: 0, signal: null }),
      );

      expect(mockPtySpawn).toHaveBeenCalledWith(
        'bash',
        ['-c', 'ls "foo bar"'],
        expect.any(Object),
      );
    });
  });

  describe('AnsiOutput rendering', () => {
    it('should call onOutputEvent with AnsiOutput when showColor is true', async () => {
      const coloredShellExecutionConfig = {
        ...shellExecutionConfig,
        showColor: true,
        defaultFg: '#ffffff',
        defaultBg: '#000000',
      };
      const mockAnsiOutput = [
        [{ text: 'hello', fg: '#ffffff', bg: '#000000' }],
      ];
      mockSerializeTerminalToObject.mockReturnValue(mockAnsiOutput);

      await simulateExecution(
        'ls --color=auto',
        (pty) => {
          pty.onData.mock.calls[0][0]('a\u001b[31mred\u001b[0mword');
          pty.onExit.mock.calls[0][0]({ exitCode: 0, signal: null });
        },
        coloredShellExecutionConfig,
      );

      expect(mockSerializeTerminalToObject).toHaveBeenCalledWith(
        expect.anything(), // The terminal object
        { defaultFg: '#ffffff', defaultBg: '#000000' },
      );

      expect(onOutputEventMock).toHaveBeenCalledWith(
        expect.objectContaining({
          type: 'data',
          chunk: mockAnsiOutput,
        }),
      );
    });

    it('should call onOutputEvent with plain string when showColor is false', async () => {
      await simulateExecution('ls --color=auto', (pty) => {
        pty.onData.mock.calls[0][0]('a\u001b[31mred\u001b[0mword');
        pty.onExit.mock.calls[0][0]({ exitCode: 0, signal: null });
      });

      expect(mockSerializeTerminalToObject).not.toHaveBeenCalled();
      expect(onOutputEventMock).toHaveBeenCalledWith(
        expect.objectContaining({
          type: 'data',
          chunk: 'aredword',
        }),
      );
    });
  });
});

describe('ShellExecutionService child_process fallback', () => {
  let mockChildProcess: EventEmitter & Partial<ChildProcess>;
  let onOutputEventMock: Mock<(event: ShellOutputEvent) => void>;

  beforeEach(() => {
    vi.clearAllMocks();

    mockIsBinary.mockReturnValue(false);
    mockPlatform.mockReturnValue('linux');
    mockGetPty.mockResolvedValue(null);

    onOutputEventMock = vi.fn();

    mockChildProcess = new EventEmitter() as EventEmitter &
      Partial<ChildProcess>;
    mockChildProcess.stdout = new EventEmitter() as Readable;
    mockChildProcess.stderr = new EventEmitter() as Readable;
    mockChildProcess.kill = vi.fn();

    Object.defineProperty(mockChildProcess, 'pid', {
      value: 12345,
      configurable: true,
    });

    mockCpSpawn.mockReturnValue(mockChildProcess);
  });

  // Helper function to run a standard execution simulation
  const simulateExecution = async (
    command: string,
    simulation: (cp: typeof mockChildProcess, ac: AbortController) => void,
  ) => {
    const abortController = new AbortController();
    const handle = await ShellExecutionService.execute(
      command,
      '/test/dir',
      onOutputEventMock,
      abortController.signal,
      true,
      shellExecutionConfig,
    );

    await new Promise((resolve) => process.nextTick(resolve));
    simulation(mockChildProcess, abortController);
    const result = await handle.result;
    return { result, handle, abortController };
  };

  describe('Successful Execution', () => {
    it('should execute a command and capture stdout and stderr', async () => {
      const { result, handle } = await simulateExecution('ls -l', (cp) => {
        cp.stdout?.emit('data', Buffer.from('file1.txt\n'));
        cp.stderr?.emit('data', Buffer.from('a warning'));
        cp.emit('exit', 0, null);
        cp.emit('close', 0, null);
      });

      expect(mockCpSpawn).toHaveBeenCalledWith(
        'ls -l',
        [],
        expect.objectContaining({ shell: 'bash' }),
      );
      expect(result.exitCode).toBe(0);
      expect(result.signal).toBeNull();
      expect(result.error).toBeNull();
      expect(result.aborted).toBe(false);
      expect(result.output).toBe('file1.txt\na warning');
      expect(handle.pid).toBe(undefined);

      expect(onOutputEventMock).toHaveBeenCalledWith({
        type: 'data',
        chunk: 'file1.txt\n',
      });
      expect(onOutputEventMock).toHaveBeenCalledWith({
        type: 'data',
        chunk: 'a warning',
      });
    });

    it('should strip ANSI codes from output', async () => {
      const { result } = await simulateExecution('ls --color=auto', (cp) => {
        cp.stdout?.emit('data', Buffer.from('a\u001b[31mred\u001b[0mword'));
        cp.emit('exit', 0, null);
        cp.emit('close', 0, null);
      });

      expect(result.output.trim()).toBe('aredword');
      expect(onOutputEventMock).toHaveBeenCalledWith(
        expect.objectContaining({
          type: 'data',
          chunk: expect.stringContaining('aredword'),
        }),
      );
    });

    it('should correctly decode multi-byte characters split across chunks', async () => {
      const { result } = await simulateExecution('echo "你好"', (cp) => {
        const multiByteChar = Buffer.from('你好', 'utf-8');
        cp.stdout?.emit('data', multiByteChar.slice(0, 2));
        cp.stdout?.emit('data', multiByteChar.slice(2));
        cp.emit('exit', 0, null);
        cp.emit('close', 0, null);
      });
      expect(result.output.trim()).toBe('你好');
    });

    it('should handle commands with no output', async () => {
      const { result } = await simulateExecution('touch file', (cp) => {
        cp.emit('exit', 0, null);
        cp.emit('close', 0, null);
      });

      expect(result.output.trim()).toBe('');
      expect(onOutputEventMock).not.toHaveBeenCalled();
    });
  });

  describe('Failed Execution', () => {
    it('should capture a non-zero exit code and format output correctly', async () => {
      const { result } = await simulateExecution('a-bad-command', (cp) => {
        cp.stderr?.emit('data', Buffer.from('command not found'));
        cp.emit('exit', 127, null);
        cp.emit('close', 127, null);
      });

      expect(result.exitCode).toBe(127);
      expect(result.output.trim()).toBe('command not found');
      expect(result.error).toBeNull();
    });

    it('should capture a termination signal', async () => {
      const { result } = await simulateExecution('long-process', (cp) => {
        cp.emit('exit', null, 'SIGTERM');
        cp.emit('close', null, 'SIGTERM');
      });

      expect(result.exitCode).toBeNull();
      expect(result.signal).toBe(15);
    });

    it('should handle a spawn error', async () => {
      const spawnError = new Error('spawn EACCES');
      const { result } = await simulateExecution('protected-cmd', (cp) => {
        cp.emit('error', spawnError);
        cp.emit('exit', 1, null);
        cp.emit('close', 1, null);
      });

      expect(result.error).toBe(spawnError);
      expect(result.exitCode).toBe(1);
    });

    it('handles errors that do not fire the exit event', async () => {
      const error = new Error('spawn abc ENOENT');
      const { result } = await simulateExecution('touch cat.jpg', (cp) => {
        cp.emit('error', error); // No exit event is fired.
        cp.emit('close', 1, null);
      });

      expect(result.error).toBe(error);
      expect(result.exitCode).toBe(1);
    });
  });

  describe('Aborting Commands', () => {
    describe.each([
      {
        platform: 'linux',
        expectedSignal: 'SIGTERM',
        expectedExit: { signal: 'SIGKILL' as const },
      },
      {
        platform: 'win32',
        expectedCommand: 'taskkill',
        expectedExit: { code: 1 },
      },
    ])(
      'on $platform',
      ({ platform, expectedSignal, expectedCommand, expectedExit }) => {
        it('should abort a running process and set the aborted flag', async () => {
          mockPlatform.mockReturnValue(platform);

          const { result } = await simulateExecution(
            'sleep 10',
            (cp, abortController) => {
              abortController.abort();
              if (expectedExit.signal) {
                cp.emit('exit', null, expectedExit.signal);
                cp.emit('close', null, expectedExit.signal);
              }
              if (typeof expectedExit.code === 'number') {
                cp.emit('exit', expectedExit.code, null);
                cp.emit('close', expectedExit.code, null);
              }
            },
          );

          expect(result.aborted).toBe(true);

          if (platform === 'linux') {
            expect(mockProcessKill).toHaveBeenCalledWith(
              -mockChildProcess.pid!,
              expectedSignal,
            );
          } else {
            expect(mockCpSpawn).toHaveBeenCalledWith(expectedCommand, [
              '/pid',
              String(mockChildProcess.pid),
              '/f',
              '/t',
            ]);
          }
        });
      },
    );

    it('should gracefully attempt SIGKILL on linux if SIGTERM fails', async () => {
      mockPlatform.mockReturnValue('linux');
      vi.useFakeTimers();

      // Don't await the result inside the simulation block for this specific test.
      // We need to control the timeline manually.
      const abortController = new AbortController();
      const handle = await ShellExecutionService.execute(
        'unresponsive_process',
        '/test/dir',
        onOutputEventMock,
        abortController.signal,
        true,
        {},
      );

      abortController.abort();

      // Check the first kill signal
      expect(mockProcessKill).toHaveBeenCalledWith(
        -mockChildProcess.pid!,
        'SIGTERM',
      );

      // Now, advance time past the timeout
      await vi.advanceTimersByTimeAsync(250);

      // Check the second kill signal
      expect(mockProcessKill).toHaveBeenCalledWith(
        -mockChildProcess.pid!,
        'SIGKILL',
      );

      // Finally, simulate the process exiting and await the result
      mockChildProcess.emit('exit', null, 'SIGKILL');
      mockChildProcess.emit('close', null, 'SIGKILL');
      const result = await handle.result;

      vi.useRealTimers();

      expect(result.aborted).toBe(true);
      expect(result.signal).toBe(9);
    });
  });

  describe('Binary Output', () => {
    it('should detect binary output and switch to progress events', async () => {
      mockIsBinary.mockReturnValueOnce(true);
      const binaryChunk1 = Buffer.from([0x89, 0x50, 0x4e, 0x47]);
      const binaryChunk2 = Buffer.from([0x0d, 0x0a, 0x1a, 0x0a]);

      const { result } = await simulateExecution('cat image.png', (cp) => {
        cp.stdout?.emit('data', binaryChunk1);
        cp.stdout?.emit('data', binaryChunk2);
        cp.emit('exit', 0, null);
      });

      expect(result.rawOutput).toEqual(
        Buffer.concat([binaryChunk1, binaryChunk2]),
      );
      expect(onOutputEventMock).toHaveBeenCalledTimes(3);
      expect(onOutputEventMock.mock.calls[0][0]).toEqual({
        type: 'binary_detected',
      });
      expect(onOutputEventMock.mock.calls[1][0]).toEqual({
        type: 'binary_progress',
        bytesReceived: 4,
      });
      expect(onOutputEventMock.mock.calls[2][0]).toEqual({
        type: 'binary_progress',
        bytesReceived: 8,
      });
    });

    it('should not emit data events after binary is detected', async () => {
      mockIsBinary.mockImplementation((buffer) => buffer.includes(0x00));

      await simulateExecution('cat mixed_file', (cp) => {
        cp.stdout?.emit('data', Buffer.from('some text'));
        cp.stdout?.emit('data', Buffer.from([0x00, 0x01, 0x02]));
        cp.stdout?.emit('data', Buffer.from('more text'));
        cp.emit('exit', 0, null);
      });

      const eventTypes = onOutputEventMock.mock.calls.map(
        (call: [ShellOutputEvent]) => call[0].type,
      );
      expect(eventTypes).toEqual([
        'data',
        'binary_detected',
        'binary_progress',
        'binary_progress',
      ]);
    });
  });

  describe('Platform-Specific Behavior', () => {
    it('should use cmd.exe on Windows', async () => {
      mockPlatform.mockReturnValue('win32');
      await simulateExecution('dir "foo bar"', (cp) =>
        cp.emit('exit', 0, null),
      );

      expect(mockCpSpawn).toHaveBeenCalledWith(
        'dir "foo bar"',
        [],
        expect.objectContaining({
          shell: true,
          detached: false,
        }),
      );
    });

    it('should use bash and detached process group on Linux', async () => {
      mockPlatform.mockReturnValue('linux');
      await simulateExecution('ls "foo bar"', (cp) => cp.emit('exit', 0, null));

      expect(mockCpSpawn).toHaveBeenCalledWith(
        'ls "foo bar"',
        [],
        expect.objectContaining({
          shell: 'bash',
          detached: true,
        }),
      );
    });
  });
});

describe('ShellExecutionService execution method selection', () => {
  let onOutputEventMock: Mock<(event: ShellOutputEvent) => void>;
  let mockPtyProcess: EventEmitter & {
    pid: number;
    kill: Mock;
    onData: Mock;
    onExit: Mock;
    write: Mock;
    resize: Mock;
  };
  let mockChildProcess: EventEmitter & Partial<ChildProcess>;

  beforeEach(() => {
    vi.clearAllMocks();
    onOutputEventMock = vi.fn();

    // Mock for pty
    mockPtyProcess = new EventEmitter() as EventEmitter & {
      pid: number;
      kill: Mock;
      onData: Mock;
      onExit: Mock;
      write: Mock;
      resize: Mock;
    };
    mockPtyProcess.pid = 12345;
    mockPtyProcess.kill = vi.fn();
    mockPtyProcess.onData = vi.fn();
    mockPtyProcess.onExit = vi.fn();
    mockPtyProcess.write = vi.fn();
    mockPtyProcess.resize = vi.fn();

    mockPtySpawn.mockReturnValue(mockPtyProcess);
    mockGetPty.mockResolvedValue({
      module: { spawn: mockPtySpawn },
      name: 'mock-pty',
    });

    // Mock for child_process
    mockChildProcess = new EventEmitter() as EventEmitter &
      Partial<ChildProcess>;
    mockChildProcess.stdout = new EventEmitter() as Readable;
    mockChildProcess.stderr = new EventEmitter() as Readable;
    mockChildProcess.kill = vi.fn();
    Object.defineProperty(mockChildProcess, 'pid', {
      value: 54321,
      configurable: true,
    });
    mockCpSpawn.mockReturnValue(mockChildProcess);
  });

  it('should use node-pty when shouldUseNodePty is true and pty is available', async () => {
    const abortController = new AbortController();
    const handle = await ShellExecutionService.execute(
      'test command',
      '/test/dir',
      onOutputEventMock,
      abortController.signal,
      true, // shouldUseNodePty
      shellExecutionConfig,
    );

    // Simulate exit to allow promise to resolve
    mockPtyProcess.onExit.mock.calls[0][0]({ exitCode: 0, signal: null });
    const result = await handle.result;

    expect(mockGetPty).toHaveBeenCalled();
    expect(mockPtySpawn).toHaveBeenCalled();
    expect(mockCpSpawn).not.toHaveBeenCalled();
    expect(result.executionMethod).toBe('mock-pty');
  });

  it('should use child_process when shouldUseNodePty is false', async () => {
    const abortController = new AbortController();
    const handle = await ShellExecutionService.execute(
      'test command',
      '/test/dir',
      onOutputEventMock,
      abortController.signal,
      false, // shouldUseNodePty
      {},
    );

    // Simulate exit to allow promise to resolve
    mockChildProcess.emit('exit', 0, null);
    const result = await handle.result;

    expect(mockGetPty).not.toHaveBeenCalled();
    expect(mockPtySpawn).not.toHaveBeenCalled();
    expect(mockCpSpawn).toHaveBeenCalled();
    expect(result.executionMethod).toBe('child_process');
  });

  it('should fall back to child_process if pty is not available even if shouldUseNodePty is true', async () => {
    mockGetPty.mockResolvedValue(null);

    const abortController = new AbortController();
    const handle = await ShellExecutionService.execute(
      'test command',
      '/test/dir',
      onOutputEventMock,
      abortController.signal,
      true, // shouldUseNodePty
      shellExecutionConfig,
    );

    // Simulate exit to allow promise to resolve
    mockChildProcess.emit('exit', 0, null);
    const result = await handle.result;

    expect(mockGetPty).toHaveBeenCalled();
    expect(mockPtySpawn).not.toHaveBeenCalled();
    expect(mockCpSpawn).toHaveBeenCalled();
    expect(result.executionMethod).toBe('child_process');
  });
});<|MERGE_RESOLUTION|>--- conflicted
+++ resolved
@@ -159,19 +159,10 @@
       expect(result.output.trim()).toBe('file1.txt');
       expect(handle.pid).toBe(12345);
 
-<<<<<<< HEAD
-      expect(onOutputEventMock).toHaveBeenCalledWith(
-        expect.objectContaining({
-          type: 'data',
-          chunk: expect.stringContaining('file1.txt'),
-        }),
-      );
-=======
       expect(onOutputEventMock).toHaveBeenCalledWith({
         type: 'data',
-        chunk: 'file1.txt\n',
-      });
->>>>>>> f0bbfe5f
+        chunk: 'file1.txt',
+      });
     });
 
     it('should strip ANSI codes from output', async () => {
