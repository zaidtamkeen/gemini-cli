/**
 * @license
 * Copyright 2025 Google LLC
 * SPDX-License-Identifier: Apache-2.0
 */

import { Client } from '@modelcontextprotocol/sdk/client/index.js';
import { Transport } from '@modelcontextprotocol/sdk/shared/transport.js';
import { StdioClientTransport } from '@modelcontextprotocol/sdk/client/stdio.js';
import {
  SSEClientTransport,
  SSEClientTransportOptions,
} from '@modelcontextprotocol/sdk/client/sse.js';
import {
  StreamableHTTPClientTransport,
  StreamableHTTPClientTransportOptions,
} from '@modelcontextprotocol/sdk/client/streamableHttp.js';
import { parse } from 'shell-quote';
import { MCPServerConfig } from '../config/config.js';
import { DiscoveredMCPTool } from './mcp-tool.js';
import { FunctionDeclaration, Type, mcpToTool } from '@google/genai';
import { sanitizeParameters, ToolRegistry } from './tool-registry.js';
<<<<<<< HEAD
import { MCPOAuthProvider } from '../mcp/oauth-provider.js';
import {
  discoverOAuthConfig,
  parseWWWAuthenticateHeader,
} from '../mcp/oauth-discovery.js';
import { getErrorMessage } from '../utils/errors.js';
import { MCPOAuthTokenStorage } from '../mcp/oauth-token-storage.js';
=======
import {
  ActiveFileNotificationSchema,
  IDE_SERVER_NAME,
  ideContext,
} from '../services/ideContext.js';
>>>>>>> 03b3917f

export const MCP_DEFAULT_TIMEOUT_MSEC = 10 * 60 * 1000; // default to 10 minutes

/**
 * Enum representing the connection status of an MCP server
 */
export enum MCPServerStatus {
  /** Server is disconnected or experiencing errors */
  DISCONNECTED = 'disconnected',
  /** Server is in the process of connecting */
  CONNECTING = 'connecting',
  /** Server is connected and ready to use */
  CONNECTED = 'connected',
}

/**
 * Enum representing the overall MCP discovery state
 */
export enum MCPDiscoveryState {
  /** Discovery has not started yet */
  NOT_STARTED = 'not_started',
  /** Discovery is currently in progress */
  IN_PROGRESS = 'in_progress',
  /** Discovery has completed (with or without errors) */
  COMPLETED = 'completed',
}

/**
 * Map to track the status of each MCP server within the core package
 */
const mcpServerStatusesInternal: Map<string, MCPServerStatus> = new Map();

/**
 * Track the overall MCP discovery state
 */
let mcpDiscoveryState: MCPDiscoveryState = MCPDiscoveryState.NOT_STARTED;

/**
 * Map to track which MCP servers have been discovered to require OAuth
 */
export const mcpServerRequiresOAuth: Map<string, boolean> = new Map();

/**
 * Event listeners for MCP server status changes
 */
type StatusChangeListener = (
  serverName: string,
  status: MCPServerStatus,
) => void;
const statusChangeListeners: StatusChangeListener[] = [];

/**
 * Add a listener for MCP server status changes
 */
export function addMCPStatusChangeListener(
  listener: StatusChangeListener,
): void {
  statusChangeListeners.push(listener);
}

/**
 * Remove a listener for MCP server status changes
 */
export function removeMCPStatusChangeListener(
  listener: StatusChangeListener,
): void {
  const index = statusChangeListeners.indexOf(listener);
  if (index !== -1) {
    statusChangeListeners.splice(index, 1);
  }
}

/**
 * Update the status of an MCP server
 */
function updateMCPServerStatus(
  serverName: string,
  status: MCPServerStatus,
): void {
  mcpServerStatusesInternal.set(serverName, status);
  // Notify all listeners
  for (const listener of statusChangeListeners) {
    listener(serverName, status);
  }
}

/**
 * Get the current status of an MCP server
 */
export function getMCPServerStatus(serverName: string): MCPServerStatus {
  return (
    mcpServerStatusesInternal.get(serverName) || MCPServerStatus.DISCONNECTED
  );
}

/**
 * Get all MCP server statuses
 */
export function getAllMCPServerStatuses(): Map<string, MCPServerStatus> {
  return new Map(mcpServerStatusesInternal);
}

/**
 * Get the current MCP discovery state
 */
export function getMCPDiscoveryState(): MCPDiscoveryState {
  return mcpDiscoveryState;
}

/**
<<<<<<< HEAD
 * Parse www-authenticate header to extract OAuth metadata URI.
 *
 * @param wwwAuthenticate The www-authenticate header value
 * @returns The resource metadata URI if found, null otherwise
 */
function _parseWWWAuthenticate(wwwAuthenticate: string): string | null {
  // Parse header like: Bearer realm="MCP Server", resource_metadata_uri="https://..."
  const resourceMetadataMatch = wwwAuthenticate.match(
    /resource_metadata_uri="([^"]+)"/,
  );
  return resourceMetadataMatch ? resourceMetadataMatch[1] : null;
}

/**
 * Extract WWW-Authenticate header from error message string.
 * This is a more robust approach than regex matching.
 *
 * @param errorString The error message string
 * @returns The www-authenticate header value if found, null otherwise
 */
function extractWWWAuthenticateHeader(errorString: string): string | null {
  // Try multiple patterns to extract the header
  const patterns = [
    /www-authenticate:\s*([^\n\r]+)/i,
    /WWW-Authenticate:\s*([^\n\r]+)/i,
    /"www-authenticate":\s*"([^"]+)"/i,
    /'www-authenticate':\s*'([^']+)'/i,
  ];

  for (const pattern of patterns) {
    const match = errorString.match(pattern);
    if (match) {
      return match[1].trim();
    }
  }

  return null;
}

/**
 * Handle automatic OAuth discovery and authentication for a server.
 *
 * @param mcpServerName The name of the MCP server
 * @param mcpServerConfig The MCP server configuration
 * @param wwwAuthenticate The www-authenticate header value
 * @returns True if OAuth was successfully configured and authenticated, false otherwise
 */
async function handleAutomaticOAuth(
  mcpServerName: string,
  mcpServerConfig: MCPServerConfig,
  wwwAuthenticate: string,
): Promise<boolean> {
  try {
    console.log(
      `MCP server '${mcpServerName}' requires OAuth authentication. Discovering configuration...`,
    );

    // Always try to parse the resource metadata URI from the www-authenticate header
    let oauthConfig;
    const resourceMetadataUri = parseWWWAuthenticateHeader(wwwAuthenticate);
    if (resourceMetadataUri) {
      oauthConfig = await discoverOAuthConfig(resourceMetadataUri);
    } else if (mcpServerConfig.url) {
      // Fallback: try to discover OAuth config from the base URL for SSE
      const sseUrl = new URL(mcpServerConfig.url);
      const baseUrl = `${sseUrl.protocol}//${sseUrl.host}`;
      oauthConfig = await discoverOAuthConfig(baseUrl);
    } else if (mcpServerConfig.httpUrl) {
      // Fallback: try to discover OAuth config from the base URL for HTTP
      const httpUrl = new URL(mcpServerConfig.httpUrl);
      const baseUrl = `${httpUrl.protocol}//${httpUrl.host}`;
      oauthConfig = await discoverOAuthConfig(baseUrl);
    }

    if (!oauthConfig) {
      console.error(
        `Failed to discover OAuth configuration for server '${mcpServerName}'`,
      );
      return false;
    }

    console.log(
      `Discovered OAuth configuration for server '${mcpServerName}':`,
    );
    console.log(`  Authorization URL: ${oauthConfig.authorizationUrl}`);
    console.log(`  Token URL: ${oauthConfig.tokenUrl}`);
    console.log(`  Scopes: ${(oauthConfig.scopes || []).join(', ')}`);

    // Create OAuth configuration for authentication
    const oauthAuthConfig = {
      enabled: true,
      authorizationUrl: oauthConfig.authorizationUrl,
      tokenUrl: oauthConfig.tokenUrl,
      scopes: oauthConfig.scopes || [],
    };

    // Perform OAuth authentication
    console.log(
      `Starting OAuth authentication for server '${mcpServerName}'...`,
    );
    await MCPOAuthProvider.authenticate(mcpServerName, oauthAuthConfig);

    console.log(
      `OAuth authentication successful for server '${mcpServerName}'`,
    );
    return true;
  } catch (error) {
    console.error(
      `Failed to handle automatic OAuth for server '${mcpServerName}': ${getErrorMessage(error)}`,
    );
    return false;
  }
}

/**
 * Create a transport with OAuth token for the given server configuration.
 *
 * @param mcpServerName The name of the MCP server
 * @param mcpServerConfig The MCP server configuration
 * @param accessToken The OAuth access token
 * @returns The transport with OAuth token, or null if creation fails
 */
async function createTransportWithOAuth(
  mcpServerName: string,
  mcpServerConfig: MCPServerConfig,
  accessToken: string,
): Promise<StreamableHTTPClientTransport | SSEClientTransport | null> {
  try {
    if (mcpServerConfig.httpUrl) {
      // Create HTTP transport with OAuth token
      const oauthTransportOptions: StreamableHTTPClientTransportOptions = {
        requestInit: {
          headers: {
            ...mcpServerConfig.headers,
            Authorization: `Bearer ${accessToken}`,
          },
        },
      };

      return new StreamableHTTPClientTransport(
        new URL(mcpServerConfig.httpUrl),
        oauthTransportOptions,
      );
    } else if (mcpServerConfig.url) {
      // Create SSE transport with OAuth token in Authorization header
      return new SSEClientTransport(new URL(mcpServerConfig.url), {
        requestInit: {
          headers: {
            ...mcpServerConfig.headers,
            Authorization: `Bearer ${accessToken}`,
          },
        },
      });
    }

    return null;
  } catch (error) {
    console.error(
      `Failed to create OAuth transport for server '${mcpServerName}': ${getErrorMessage(error)}`,
    );
    return null;
  }
}

/**
 * Check if an SSE endpoint requires OAuth by making a HEAD request.
 * Returns the www-authenticate header value if authentication is required.
 */
async function _checkSSEAuthRequirement(url: string): Promise<string | null> {
  try {
    const response = await fetch(url, {
      method: 'HEAD',
      headers: {
        Accept: 'text/event-stream',
      },
    });

    if (response.status === 401 || response.status === 307) {
      const wwwAuthenticate = response.headers.get('www-authenticate');
      if (wwwAuthenticate) {
        return wwwAuthenticate;
      }
    }
  } catch (_error) {
    // If HEAD fails, try GET
    try {
      const response = await fetch(url, {
        method: 'GET',
        headers: {
          Accept: 'text/event-stream',
        },
        signal: AbortSignal.timeout(5000), // 5 second timeout
      });

      if (response.status === 401 || response.status === 307) {
        const wwwAuthenticate = response.headers.get('www-authenticate');
        if (wwwAuthenticate) {
          return wwwAuthenticate;
        }
      }
    } catch {
      // Ignore errors, we'll try to connect anyway
    }
  }

  return null;
}

=======
 * Discovers tools from all configured MCP servers and registers them with the tool registry.
 * It orchestrates the connection and discovery process for each server defined in the
 * configuration, as well as any server specified via a command-line argument.
 *
 * @param mcpServers A record of named MCP server configurations.
 * @param mcpServerCommand An optional command string for a dynamically specified MCP server.
 * @param toolRegistry The central registry where discovered tools will be registered.
 * @returns A promise that resolves when the discovery process has been attempted for all servers.
 */
>>>>>>> 03b3917f
export async function discoverMcpTools(
  mcpServers: Record<string, MCPServerConfig>,
  mcpServerCommand: string | undefined,
  toolRegistry: ToolRegistry,
<<<<<<< HEAD
  isFullDiscovery: boolean = true,
): Promise<void> {
  // Set discovery state to in progress only for full discovery
  if (isFullDiscovery) {
    mcpDiscoveryState = MCPDiscoveryState.IN_PROGRESS;
  }

=======
  debugMode: boolean,
): Promise<void> {
  mcpDiscoveryState = MCPDiscoveryState.IN_PROGRESS;
>>>>>>> 03b3917f
  try {
    mcpServers = populateMcpServerCommand(mcpServers, mcpServerCommand);

    const discoveryPromises = Object.entries(mcpServers).map(
      ([mcpServerName, mcpServerConfig]) =>
        connectAndDiscover(
          mcpServerName,
          mcpServerConfig,
          toolRegistry,
          debugMode,
        ),
    );
    await Promise.all(discoveryPromises);
<<<<<<< HEAD

    // Mark discovery as completed only for full discovery
    if (isFullDiscovery) {
      mcpDiscoveryState = MCPDiscoveryState.COMPLETED;
    }
  } catch (error) {
    // Still mark as completed even with errors for full discovery
    if (isFullDiscovery) {
      mcpDiscoveryState = MCPDiscoveryState.COMPLETED;
    }
    throw error;
=======
  } finally {
    mcpDiscoveryState = MCPDiscoveryState.COMPLETED;
>>>>>>> 03b3917f
  }
}

/** Visible for Testing */
export function populateMcpServerCommand(
  mcpServers: Record<string, MCPServerConfig>,
  mcpServerCommand: string | undefined,
): Record<string, MCPServerConfig> {
  if (mcpServerCommand) {
    const cmd = mcpServerCommand;
    const args = parse(cmd, process.env) as string[];
    if (args.some((arg) => typeof arg !== 'string')) {
      throw new Error('failed to parse mcpServerCommand: ' + cmd);
    }
    // use generic server name 'mcp'
    mcpServers['mcp'] = {
      command: args[0],
      args: args.slice(1),
    };
  }
  return mcpServers;
}

/**
 * Connects to an MCP server and discovers available tools, registering them with the tool registry.
 * This function handles the complete lifecycle of connecting to a server, discovering tools,
 * and cleaning up resources if no tools are found.
 *
 * @param mcpServerName The name identifier for this MCP server
 * @param mcpServerConfig Configuration object containing connection details
 * @param toolRegistry The registry to register discovered tools with
 * @returns Promise that resolves when discovery is complete
 */
export async function connectAndDiscover(
  mcpServerName: string,
  mcpServerConfig: MCPServerConfig,
  toolRegistry: ToolRegistry,
  debugMode: boolean,
): Promise<void> {
  updateMCPServerStatus(mcpServerName, MCPServerStatus.CONNECTING);

  try {
    const mcpClient = await connectToMcpServer(
      mcpServerName,
      mcpServerConfig,
      debugMode,
    );
    try {
      updateMCPServerStatus(mcpServerName, MCPServerStatus.CONNECTED);

<<<<<<< HEAD
    // Handle OAuth authentication if configured or if we have stored tokens
    let hasOAuthConfig = mcpServerConfig.oauth?.enabled;
    let accessToken: string | null = null;

    if (hasOAuthConfig && mcpServerConfig.oauth) {
      accessToken = await MCPOAuthProvider.getValidToken(
        mcpServerName,
        mcpServerConfig.oauth,
      );

      if (!accessToken) {
        console.error(
          `MCP server '${mcpServerName}' requires OAuth authentication. ` +
            `Please authenticate using the /mcp auth command.`,
        );
        updateMCPServerStatus(mcpServerName, MCPServerStatus.DISCONNECTED);
        return;
      }
    } else {
      // Check if we have stored OAuth tokens for this server (from previous authentication)
      const credentials = await MCPOAuthTokenStorage.getToken(mcpServerName);
      if (credentials) {
        accessToken = await MCPOAuthProvider.getValidToken(mcpServerName, {
          // Pass client ID if available
          clientId: credentials.clientId,
        });

        if (accessToken) {
          hasOAuthConfig = true;
          console.log(`Found stored OAuth token for server '${mcpServerName}'`);
        }
      }
    }

    if (hasOAuthConfig && accessToken) {
      // Add Bearer token to headers
      transportOptions.requestInit = {
        headers: {
          ...mcpServerConfig.headers,
          Authorization: `Bearer ${accessToken}`,
        },
      };
    } else if (mcpServerConfig.headers) {
      transportOptions.requestInit = {
        headers: mcpServerConfig.headers,
      };
    }
    // Note: If no OAuth is configured, we'll attempt the connection anyway
    // and handle 401 responses with automatic OAuth discovery

    transport = new StreamableHTTPClientTransport(
      new URL(mcpServerConfig.httpUrl),
      transportOptions,
    );
  } else if (mcpServerConfig.url) {
    // For SSE URLs, check if we have OAuth tokens before deciding transport strategy
    let accessToken: string | null = null;
    let hasOAuthConfig = mcpServerConfig.oauth?.enabled;

    if (hasOAuthConfig && mcpServerConfig.oauth) {
      accessToken = await MCPOAuthProvider.getValidToken(
        mcpServerName,
        mcpServerConfig.oauth,
      );
    } else {
      // Check if we have stored OAuth tokens for this server (from previous authentication)
      const credentials = await MCPOAuthTokenStorage.getToken(mcpServerName);
      if (credentials) {
        accessToken = await MCPOAuthProvider.getValidToken(mcpServerName, {
          // Pass client ID if available
          clientId: credentials.clientId,
        });

        if (accessToken) {
          hasOAuthConfig = true;
          console.log(`Found stored OAuth token for server '${mcpServerName}'`);
        }
      }
    }

    if (hasOAuthConfig && accessToken) {
      // We have OAuth tokens, use auto transport mode: try HTTP first, then fall back to SSE
      console.log(
        `SSE URL detected with OAuth tokens, using auto transport mode (HTTP with SSE fallback)`,
      );

      // Create HTTP transport options with OAuth token
      const transportOptions: StreamableHTTPClientTransportOptions = {
        requestInit: {
          headers: {
            ...mcpServerConfig.headers,
            Authorization: `Bearer ${accessToken}`,
          },
        },
      };

      // Try HTTP transport first
      const httpTransport = new StreamableHTTPClientTransport(
        new URL(mcpServerConfig.url),
        transportOptions,
      );

      // Create a temporary client to test HTTP connection
      const testClient = new Client({
        name: 'gemini-cli-mcp-client-test',
        version: '0.0.1',
      });

      try {
        console.log(`Attempting connection with HTTP transport...`);
        await testClient.connect(httpTransport, {
          timeout: mcpServerConfig.timeout ?? MCP_DEFAULT_TIMEOUT_MSEC,
        });
        // HTTP transport worked, use it
        transport = httpTransport;
        console.log(
          `HTTP transport successful, using HTTP for server '${mcpServerName}'`,
        );
      } catch (_httpError) {
        console.log(
          `HTTP transport failed, falling back to SSE transport with Authorization header.`,
        );

        // HTTP failed, fall back to SSE, but pass the token in the header.
        transport = new SSEClientTransport(new URL(mcpServerConfig.url), {
          requestInit: {
            headers: {
              ...mcpServerConfig.headers,
              Authorization: `Bearer ${accessToken}`,
            },
          },
        });
      }
    } else {
      // No OAuth tokens available, go directly to SSE transport without triggering OAuth discovery
      console.log(
        `SSE URL detected without OAuth tokens, using SSE transport directly`,
      );
      transport = new SSEClientTransport(new URL(mcpServerConfig.url));
    }
  } else if (mcpServerConfig.command) {
    transport = new StdioClientTransport({
      command: mcpServerConfig.command,
      args: mcpServerConfig.args || [],
      env: {
        ...process.env,
        ...(mcpServerConfig.env || {}),
      } as Record<string, string>,
      cwd: mcpServerConfig.cwd,
      stderr: 'pipe',
    });
  } else {
    console.error(
      `MCP server '${mcpServerName}' has invalid configuration: missing httpUrl (for Streamable HTTP), url (for SSE), and command (for stdio). Skipping.`,
    );
    // Update status to disconnected
=======
      mcpClient.onerror = (error) => {
        console.error(`MCP ERROR (${mcpServerName}):`, error.toString());
        updateMCPServerStatus(mcpServerName, MCPServerStatus.DISCONNECTED);
      };

      if (mcpServerName === IDE_SERVER_NAME) {
        mcpClient.setNotificationHandler(
          ActiveFileNotificationSchema,
          (notification) => {
            ideContext.setActiveFileContext(notification.params);
          },
        );
      }

      const tools = await discoverTools(
        mcpServerName,
        mcpServerConfig,
        mcpClient,
      );
      for (const tool of tools) {
        toolRegistry.registerTool(tool);
      }
    } catch (error) {
      mcpClient.close();
      throw error;
    }
  } catch (error) {
    console.error(`Error connecting to MCP server '${mcpServerName}':`, error);
>>>>>>> 03b3917f
    updateMCPServerStatus(mcpServerName, MCPServerStatus.DISCONNECTED);
  }
}

/**
 * Discovers and sanitizes tools from a connected MCP client.
 * It retrieves function declarations from the client, filters out disabled tools,
 * generates valid names for them, and wraps them in `DiscoveredMCPTool` instances.
 *
 * @param mcpServerName The name of the MCP server.
 * @param mcpServerConfig The configuration for the MCP server.
 * @param mcpClient The active MCP client instance.
 * @returns A promise that resolves to an array of discovered and enabled tools.
 * @throws An error if no enabled tools are found or if the server provides invalid function declarations.
 */
export async function discoverTools(
  mcpServerName: string,
  mcpServerConfig: MCPServerConfig,
  mcpClient: Client,
): Promise<DiscoveredMCPTool[]> {
  try {
    const mcpCallableTool = mcpToTool(mcpClient);
    const tool = await mcpCallableTool.tool();

    if (!Array.isArray(tool.functionDeclarations)) {
      throw new Error(`Server did not return valid function declarations.`);
    }

    const discoveredTools: DiscoveredMCPTool[] = [];
    for (const funcDecl of tool.functionDeclarations) {
      if (!isEnabled(funcDecl, mcpServerName, mcpServerConfig)) {
        continue;
      }

      const toolNameForModel = generateValidName(funcDecl, mcpServerName);

      sanitizeParameters(funcDecl.parameters);

      discoveredTools.push(
        new DiscoveredMCPTool(
          mcpCallableTool,
          mcpServerName,
          toolNameForModel,
          funcDecl.description ?? '',
          funcDecl.parameters ?? { type: Type.OBJECT, properties: {} },
          funcDecl.name!,
          mcpServerConfig.timeout ?? MCP_DEFAULT_TIMEOUT_MSEC,
          mcpServerConfig.trust,
        ),
      );
    }
    if (discoveredTools.length === 0) {
      throw Error('No enabled tools found');
    }
    return discoveredTools;
  } catch (error) {
    throw new Error(`Error discovering tools: ${error}`);
  }
}

<<<<<<< HEAD
  if (!transport) {
    console.error(`No transport created for MCP server '${mcpServerName}'`);
    updateMCPServerStatus(mcpServerName, MCPServerStatus.DISCONNECTED);
    return;
  }

=======
/**
 * Creates and connects an MCP client to a server based on the provided configuration.
 * It determines the appropriate transport (Stdio, SSE, or Streamable HTTP) and
 * establishes a connection. It also applies a patch to handle request timeouts.
 *
 * @param mcpServerName The name of the MCP server, used for logging and identification.
 * @param mcpServerConfig The configuration specifying how to connect to the server.
 * @returns A promise that resolves to a connected MCP `Client` instance.
 * @throws An error if the connection fails or the configuration is invalid.
 */
export async function connectToMcpServer(
  mcpServerName: string,
  mcpServerConfig: MCPServerConfig,
  debugMode: boolean,
): Promise<Client> {
>>>>>>> 03b3917f
  const mcpClient = new Client({
    name: 'gemini-cli-mcp-client',
    version: '0.0.1',
  });

  // patch Client.callTool to use request timeout as genai McpCallTool.callTool does not do it
  // TODO: remove this hack once GenAI SDK does callTool with request options
  if ('callTool' in mcpClient) {
    const origCallTool = mcpClient.callTool.bind(mcpClient);
    mcpClient.callTool = function (params, resultSchema, options) {
      return origCallTool(params, resultSchema, {
        ...options,
        timeout: mcpServerConfig.timeout ?? MCP_DEFAULT_TIMEOUT_MSEC,
      });
    };
  }

  try {
<<<<<<< HEAD
    await mcpClient.connect(transport, {
      timeout: mcpServerConfig.timeout ?? MCP_DEFAULT_TIMEOUT_MSEC,
    });
    // Connection successful
    updateMCPServerStatus(mcpServerName, MCPServerStatus.CONNECTED);
    console.log(
      `Successfully connected to MCP server '${mcpServerName}' using ${
        transport instanceof SSEClientTransport
          ? 'SSE'
          : transport instanceof StreamableHTTPClientTransport
            ? 'HTTP'
            : 'STDIO'
      } transport`,
    );
=======
    const transport = createTransport(
      mcpServerName,
      mcpServerConfig,
      debugMode,
    );
    try {
      await mcpClient.connect(transport, {
        timeout: mcpServerConfig.timeout ?? MCP_DEFAULT_TIMEOUT_MSEC,
      });
      return mcpClient;
    } catch (error) {
      await transport.close();
      throw error;
    }
>>>>>>> 03b3917f
  } catch (error) {
    // Check if this is a 401 error that might indicate OAuth is required
    const errorString = String(error);
    if (
      errorString.includes('401') &&
      (mcpServerConfig.httpUrl || mcpServerConfig.url)
    ) {
      mcpServerRequiresOAuth.set(mcpServerName, true);
      // Only trigger automatic OAuth discovery for HTTP servers or when OAuth is explicitly configured
      // For SSE servers, we should not trigger new OAuth flows automatically
      const shouldTriggerOAuth =
        mcpServerConfig.httpUrl || mcpServerConfig.oauth?.enabled;

      if (!shouldTriggerOAuth) {
        // For SSE servers without explicit OAuth config, if a token was found but rejected, report it accurately.
        const credentials = await MCPOAuthTokenStorage.getToken(mcpServerName);
        if (credentials) {
          const hasStoredTokens = await MCPOAuthProvider.getValidToken(
            mcpServerName,
            {
              // Pass client ID if available
              clientId: credentials.clientId,
            },
          );
          if (hasStoredTokens) {
            console.log(
              `Stored OAuth token for SSE server '${mcpServerName}' was rejected. ` +
                `Please re-authenticate using: /mcp auth ${mcpServerName}`,
            );
          } else {
            console.log(
              `401 error received for SSE server '${mcpServerName}' without OAuth configuration. ` +
                `Please authenticate using: /mcp auth ${mcpServerName}`,
            );
          }
        }
        updateMCPServerStatus(mcpServerName, MCPServerStatus.DISCONNECTED);
        return;
      }

      // Try to extract www-authenticate header from the error
      let wwwAuthenticate = extractWWWAuthenticateHeader(errorString);

      // If we didn't get the header from the error string, try to get it from the server
      if (!wwwAuthenticate && mcpServerConfig.url) {
        console.log(
          `No www-authenticate header in error, trying to fetch it from server...`,
        );
        try {
          const response = await fetch(mcpServerConfig.url, {
            method: 'HEAD',
            headers: {
              Accept: 'text/event-stream',
            },
            signal: AbortSignal.timeout(5000),
          });

          if (response.status === 401) {
            wwwAuthenticate = response.headers.get('www-authenticate');
            if (wwwAuthenticate) {
              console.log(
                `Found www-authenticate header from server: ${wwwAuthenticate}`,
              );
            }
          }
        } catch (fetchError) {
          console.debug(
            `Failed to fetch www-authenticate header: ${getErrorMessage(fetchError)}`,
          );
        }
      }

      if (wwwAuthenticate) {
        console.log(
          `Received 401 with www-authenticate header: ${wwwAuthenticate}`,
        );

        // Try automatic OAuth discovery and authentication
        const oauthSuccess = await handleAutomaticOAuth(
          mcpServerName,
          mcpServerConfig,
          wwwAuthenticate,
        );
        if (oauthSuccess) {
          // Retry connection with OAuth token
          console.log(
            `Retrying connection to '${mcpServerName}' with OAuth token...`,
          );

          // Get the valid token - we need to create a proper OAuth config
          // The token should already be available from the authentication process
          const credentials =
            await MCPOAuthTokenStorage.getToken(mcpServerName);
          if (credentials) {
            const accessToken = await MCPOAuthProvider.getValidToken(
              mcpServerName,
              {
                // Pass client ID if available
                clientId: credentials.clientId,
              },
            );

            if (accessToken) {
              // Create transport with OAuth token
              const oauthTransport = await createTransportWithOAuth(
                mcpServerName,
                mcpServerConfig,
                accessToken,
              );
              if (oauthTransport) {
                try {
                  await mcpClient.connect(oauthTransport, {
                    timeout:
                      mcpServerConfig.timeout ?? MCP_DEFAULT_TIMEOUT_MSEC,
                  });
                  // Connection successful with OAuth
                  updateMCPServerStatus(
                    mcpServerName,
                    MCPServerStatus.CONNECTED,
                  );
                  transport = oauthTransport; // Use the OAuth transport for the rest of the function
                } catch (retryError) {
                  console.error(
                    `Failed to connect with OAuth token: ${getErrorMessage(
                      retryError,
                    )}`,
                  );
                  updateMCPServerStatus(
                    mcpServerName,
                    MCPServerStatus.DISCONNECTED,
                  );
                  return;
                }
              } else {
                console.error(
                  `Failed to create OAuth transport for server '${mcpServerName}'`,
                );
                updateMCPServerStatus(
                  mcpServerName,
                  MCPServerStatus.DISCONNECTED,
                );
                return;
              }
            } else {
              console.error(
                `Failed to get OAuth token for server '${mcpServerName}'`,
              );
              updateMCPServerStatus(
                mcpServerName,
                MCPServerStatus.DISCONNECTED,
              );
              return;
            }
          }
        } else {
          console.error(
            `Failed to handle automatic OAuth for server '${mcpServerName}'`,
          );
          updateMCPServerStatus(mcpServerName, MCPServerStatus.DISCONNECTED);
          return;
        }
      } else {
        // No www-authenticate header found, but we got a 401
        // Only try OAuth discovery for HTTP servers or when OAuth is explicitly configured
        // For SSE servers, we should not trigger new OAuth flows automatically
        const shouldTryDiscovery =
          mcpServerConfig.httpUrl || mcpServerConfig.oauth?.enabled;

        if (!shouldTryDiscovery) {
          const credentials =
            await MCPOAuthTokenStorage.getToken(mcpServerName);
          if (credentials) {
            const hasStoredTokens = await MCPOAuthProvider.getValidToken(
              mcpServerName,
              {
                // Pass client ID if available
                clientId: credentials.clientId,
              },
            );
            if (hasStoredTokens) {
              console.log(
                `Stored OAuth token for SSE server '${mcpServerName}' was rejected. ` +
                  `Please re-authenticate using: /mcp auth ${mcpServerName}`,
              );
            } else {
              console.log(
                `401 error received for SSE server '${mcpServerName}' without OAuth configuration. ` +
                  `Please authenticate using: /mcp auth ${mcpServerName}`,
              );
            }
          }
          updateMCPServerStatus(mcpServerName, MCPServerStatus.DISCONNECTED);
          return;
        }

        // For SSE servers, try to discover OAuth configuration from the base URL
        console.log(
          `401 error received but no www-authenticate header found, attempting OAuth discovery from base URL...`,
        );

        if (mcpServerConfig.url) {
          const sseUrl = new URL(mcpServerConfig.url);
          const baseUrl = `${sseUrl.protocol}//${sseUrl.host}`;

          try {
            // Try to discover OAuth configuration from the base URL
            const oauthConfig = await discoverOAuthConfig(baseUrl);
            if (oauthConfig) {
              console.log(
                `Discovered OAuth configuration from base URL for server '${mcpServerName}'`,
              );

              // Create OAuth configuration for authentication
              const oauthAuthConfig = {
                enabled: true,
                authorizationUrl: oauthConfig.authorizationUrl,
                tokenUrl: oauthConfig.tokenUrl,
                scopes: oauthConfig.scopes || [],
              };

              // Perform OAuth authentication
              console.log(
                `Starting OAuth authentication for server '${mcpServerName}'...`,
              );
              await MCPOAuthProvider.authenticate(
                mcpServerName,
                oauthAuthConfig,
              );

              // Retry connection with OAuth token
              const credentials =
                await MCPOAuthTokenStorage.getToken(mcpServerName);
              if (credentials) {
                const accessToken = await MCPOAuthProvider.getValidToken(
                  mcpServerName,
                  {
                    // Pass client ID if available
                    clientId: credentials.clientId,
                  },
                );
                if (accessToken) {
                  // Create transport with OAuth token
                  const oauthTransport = await createTransportWithOAuth(
                    mcpServerName,
                    mcpServerConfig,
                    accessToken,
                  );
                  if (oauthTransport) {
                    try {
                      await mcpClient.connect(oauthTransport, {
                        timeout:
                          mcpServerConfig.timeout ?? MCP_DEFAULT_TIMEOUT_MSEC,
                      });
                      // Connection successful with OAuth
                      updateMCPServerStatus(
                        mcpServerName,
                        MCPServerStatus.CONNECTED,
                      );
                      transport = oauthTransport; // Use the OAuth transport for the rest of the function
                    } catch (retryError) {
                      console.error(
                        `Failed to connect with OAuth token: ${getErrorMessage(
                          retryError,
                        )}`,
                      );
                      updateMCPServerStatus(
                        mcpServerName,
                        MCPServerStatus.DISCONNECTED,
                      );
                      return;
                    }
                  } else {
                    console.error(
                      `Failed to create OAuth transport for server '${mcpServerName}'`,
                    );
                    updateMCPServerStatus(
                      mcpServerName,
                      MCPServerStatus.DISCONNECTED,
                    );
                    return;
                  }
                } else {
                  console.error(
                    `Failed to get OAuth token for server '${mcpServerName}'`,
                  );
                  updateMCPServerStatus(
                    mcpServerName,
                    MCPServerStatus.DISCONNECTED,
                  );
                  return;
                }
              }
            } else {
              console.error(
                `Failed to discover OAuth configuration from base URL for server '${mcpServerName}'`,
              );
              updateMCPServerStatus(
                mcpServerName,
                MCPServerStatus.DISCONNECTED,
              );
              return;
            }
          } catch (discoveryError) {
            console.error(
              `Failed to discover OAuth configuration: ${getErrorMessage(discoveryError)}`,
            );
            updateMCPServerStatus(mcpServerName, MCPServerStatus.DISCONNECTED);
            return;
          }
        } else {
          console.error(
            `401 error received but no www-authenticate header found and no URL for discovery`,
          );
          updateMCPServerStatus(mcpServerName, MCPServerStatus.DISCONNECTED);
          return;
        }
      }
    } else {
      // Handle other connection errors
      const safeConfig = {
        command: mcpServerConfig.command,
        url: mcpServerConfig.url,
        httpUrl: mcpServerConfig.httpUrl,
        cwd: mcpServerConfig.cwd,
        timeout: mcpServerConfig.timeout,
        trust: mcpServerConfig.trust,
        // Exclude args, env, and headers which may contain sensitive data
      };

      let errorString =
        `failed to start or connect to MCP server '${mcpServerName}' ` +
        `${JSON.stringify(safeConfig)}; \n${error}`;
      if (process.env.SANDBOX) {
        errorString += `\nMake sure it is available in the sandbox`;
      }
      console.error(errorString);
      // Update status to disconnected
      updateMCPServerStatus(mcpServerName, MCPServerStatus.DISCONNECTED);
      return;
    }
<<<<<<< HEAD
=======
    throw new Error(errorString);
>>>>>>> 03b3917f
  }
}

<<<<<<< HEAD
  mcpClient.onerror = (error) => {
    console.error(`MCP ERROR (${mcpServerName}):`, error.toString());

    // Check if this is an authentication error for OAuth-enabled servers
    if (
      mcpServerConfig.oauth?.enabled &&
      (error.toString().includes('401') ||
        error.toString().includes('Unauthorized') ||
        error.toString().includes('authentication'))
    ) {
      console.error(
        `Authentication error for MCP server '${mcpServerName}'. ` +
          `Please re-authenticate using: /mcp auth ${mcpServerName}`,
      );
    }

    // Update status to disconnected on error
    updateMCPServerStatus(mcpServerName, MCPServerStatus.DISCONNECTED);
  };

  if (transport instanceof StdioClientTransport && transport.stderr) {
    transport.stderr.on('data', (data) => {
      const stderrStr = data.toString();
      // Filter out verbose INFO logs from some MCP servers
      if (!stderrStr.includes('] INFO')) {
        console.debug(`MCP STDERR (${mcpServerName}):`, stderrStr);
      }
    });
  }

  try {
    const mcpCallableTool = mcpToTool(mcpClient);
    const tool = await mcpCallableTool.tool();

    if (!tool || !Array.isArray(tool.functionDeclarations)) {
      console.error(
        `MCP server '${mcpServerName}' did not return valid tool function declarations. Skipping.`,
      );
      console.debug(`Tool response:`, tool); // Add debug logging
      if (
        transport instanceof StdioClientTransport ||
        transport instanceof SSEClientTransport ||
        transport instanceof StreamableHTTPClientTransport
      ) {
        await transport.close();
      }
      // Update status to disconnected
      updateMCPServerStatus(mcpServerName, MCPServerStatus.DISCONNECTED);
      return;
=======
/** Visible for Testing */
export function createTransport(
  mcpServerName: string,
  mcpServerConfig: MCPServerConfig,
  debugMode: boolean,
): Transport {
  if (mcpServerConfig.httpUrl) {
    const transportOptions: StreamableHTTPClientTransportOptions = {};
    if (mcpServerConfig.headers) {
      transportOptions.requestInit = {
        headers: mcpServerConfig.headers,
      };
    }
    return new StreamableHTTPClientTransport(
      new URL(mcpServerConfig.httpUrl),
      transportOptions,
    );
  }

  if (mcpServerConfig.url) {
    const transportOptions: SSEClientTransportOptions = {};
    if (mcpServerConfig.headers) {
      transportOptions.requestInit = {
        headers: mcpServerConfig.headers,
      };
>>>>>>> 03b3917f
    }
    return new SSEClientTransport(
      new URL(mcpServerConfig.url),
      transportOptions,
    );
  }

<<<<<<< HEAD
    console.log(
      `Discovered ${tool.functionDeclarations.length} tools from MCP server '${mcpServerName}'`,
    ); // Add debug logging

    for (const funcDecl of tool.functionDeclarations) {
      if (!funcDecl.name) {
        console.warn(
          `Discovered a function declaration without a name from MCP server '${mcpServerName}'. Skipping.`,
        );
        continue;
      }

      const { includeTools, excludeTools } = mcpServerConfig;
      const toolName = funcDecl.name;

      let isEnabled = false;
      if (includeTools === undefined) {
        isEnabled = true;
      } else {
        isEnabled = includeTools.some(
          (tool) => tool === toolName || tool.startsWith(`${toolName}(`),
        );
      }

      if (excludeTools?.includes(toolName)) {
        isEnabled = false;
      }

      if (!isEnabled) {
        continue;
      }

      let toolNameForModel = funcDecl.name;

      // Replace invalid characters (based on 400 error message from Gemini API) with underscores
      toolNameForModel = toolNameForModel.replace(/[^a-zA-Z0-9_.-]/g, '_');

      const existingTool = toolRegistry.getTool(toolNameForModel);
      if (existingTool) {
        toolNameForModel = mcpServerName + '__' + toolNameForModel;
      }
=======
  if (mcpServerConfig.command) {
    const transport = new StdioClientTransport({
      command: mcpServerConfig.command,
      args: mcpServerConfig.args || [],
      env: {
        ...process.env,
        ...(mcpServerConfig.env || {}),
      } as Record<string, string>,
      cwd: mcpServerConfig.cwd,
      stderr: 'pipe',
    });
    if (debugMode) {
      transport.stderr!.on('data', (data) => {
        const stderrStr = data.toString().trim();
        console.debug(`[DEBUG] [MCP STDERR (${mcpServerName})]: `, stderrStr);
      });
    }
    return transport;
  }
>>>>>>> 03b3917f

  throw new Error(
    `Invalid configuration: missing httpUrl (for Streamable HTTP), url (for SSE), and command (for stdio).`,
  );
}

/** Visible for testing */
export function generateValidName(
  funcDecl: FunctionDeclaration,
  mcpServerName: string,
) {
  // Replace invalid characters (based on 400 error message from Gemini API) with underscores
  let validToolname = funcDecl.name!.replace(/[^a-zA-Z0-9_.-]/g, '_');

  // Prepend MCP server name to avoid conflicts with other tools
  validToolname = mcpServerName + '__' + validToolname;

  // If longer than 63 characters, replace middle with '___'
  // (Gemini API says max length 64, but actual limit seems to be 63)
  if (validToolname.length > 63) {
    validToolname =
      validToolname.slice(0, 28) + '___' + validToolname.slice(-32);
  }
  return validToolname;
}

/** Visible for testing */
export function isEnabled(
  funcDecl: FunctionDeclaration,
  mcpServerName: string,
  mcpServerConfig: MCPServerConfig,
): boolean {
  if (!funcDecl.name) {
    console.warn(
      `Discovered a function declaration without a name from MCP server '${mcpServerName}'. Skipping.`,
    );
    return false;
  }
  const { includeTools, excludeTools } = mcpServerConfig;

  // excludeTools takes precedence over includeTools
  if (excludeTools && excludeTools.includes(funcDecl.name)) {
    return false;
  }

  return (
    !includeTools ||
    includeTools.some(
      (tool) => tool === funcDecl.name || tool.startsWith(`${funcDecl.name}(`),
    )
  );
}<|MERGE_RESOLUTION|>--- conflicted
+++ resolved
@@ -20,7 +20,6 @@
 import { DiscoveredMCPTool } from './mcp-tool.js';
 import { FunctionDeclaration, Type, mcpToTool } from '@google/genai';
 import { sanitizeParameters, ToolRegistry } from './tool-registry.js';
-<<<<<<< HEAD
 import { MCPOAuthProvider } from '../mcp/oauth-provider.js';
 import {
   discoverOAuthConfig,
@@ -28,13 +27,11 @@
 } from '../mcp/oauth-discovery.js';
 import { getErrorMessage } from '../utils/errors.js';
 import { MCPOAuthTokenStorage } from '../mcp/oauth-token-storage.js';
-=======
 import {
   ActiveFileNotificationSchema,
   IDE_SERVER_NAME,
   ideContext,
 } from '../services/ideContext.js';
->>>>>>> 03b3917f
 
 export const MCP_DEFAULT_TIMEOUT_MSEC = 10 * 60 * 1000; // default to 10 minutes
 
@@ -145,7 +142,6 @@
 }
 
 /**
-<<<<<<< HEAD
  * Parse www-authenticate header to extract OAuth metadata URI.
  *
  * @param wwwAuthenticate The www-authenticate header value
@@ -311,50 +307,6 @@
 }
 
 /**
- * Check if an SSE endpoint requires OAuth by making a HEAD request.
- * Returns the www-authenticate header value if authentication is required.
- */
-async function _checkSSEAuthRequirement(url: string): Promise<string | null> {
-  try {
-    const response = await fetch(url, {
-      method: 'HEAD',
-      headers: {
-        Accept: 'text/event-stream',
-      },
-    });
-
-    if (response.status === 401 || response.status === 307) {
-      const wwwAuthenticate = response.headers.get('www-authenticate');
-      if (wwwAuthenticate) {
-        return wwwAuthenticate;
-      }
-    }
-  } catch (_error) {
-    // If HEAD fails, try GET
-    try {
-      const response = await fetch(url, {
-        method: 'GET',
-        headers: {
-          Accept: 'text/event-stream',
-        },
-        signal: AbortSignal.timeout(5000), // 5 second timeout
-      });
-
-      if (response.status === 401 || response.status === 307) {
-        const wwwAuthenticate = response.headers.get('www-authenticate');
-        if (wwwAuthenticate) {
-          return wwwAuthenticate;
-        }
-      }
-    } catch {
-      // Ignore errors, we'll try to connect anyway
-    }
-  }
-
-  return null;
-}
-
-=======
  * Discovers tools from all configured MCP servers and registers them with the tool registry.
  * It orchestrates the connection and discovery process for each server defined in the
  * configuration, as well as any server specified via a command-line argument.
@@ -364,24 +316,13 @@
  * @param toolRegistry The central registry where discovered tools will be registered.
  * @returns A promise that resolves when the discovery process has been attempted for all servers.
  */
->>>>>>> 03b3917f
 export async function discoverMcpTools(
   mcpServers: Record<string, MCPServerConfig>,
   mcpServerCommand: string | undefined,
   toolRegistry: ToolRegistry,
-<<<<<<< HEAD
-  isFullDiscovery: boolean = true,
-): Promise<void> {
-  // Set discovery state to in progress only for full discovery
-  if (isFullDiscovery) {
-    mcpDiscoveryState = MCPDiscoveryState.IN_PROGRESS;
-  }
-
-=======
   debugMode: boolean,
 ): Promise<void> {
   mcpDiscoveryState = MCPDiscoveryState.IN_PROGRESS;
->>>>>>> 03b3917f
   try {
     mcpServers = populateMcpServerCommand(mcpServers, mcpServerCommand);
 
@@ -395,22 +336,8 @@
         ),
     );
     await Promise.all(discoveryPromises);
-<<<<<<< HEAD
-
-    // Mark discovery as completed only for full discovery
-    if (isFullDiscovery) {
-      mcpDiscoveryState = MCPDiscoveryState.COMPLETED;
-    }
-  } catch (error) {
-    // Still mark as completed even with errors for full discovery
-    if (isFullDiscovery) {
-      mcpDiscoveryState = MCPDiscoveryState.COMPLETED;
-    }
-    throw error;
-=======
   } finally {
     mcpDiscoveryState = MCPDiscoveryState.COMPLETED;
->>>>>>> 03b3917f
   }
 }
 
@@ -461,164 +388,6 @@
     try {
       updateMCPServerStatus(mcpServerName, MCPServerStatus.CONNECTED);
 
-<<<<<<< HEAD
-    // Handle OAuth authentication if configured or if we have stored tokens
-    let hasOAuthConfig = mcpServerConfig.oauth?.enabled;
-    let accessToken: string | null = null;
-
-    if (hasOAuthConfig && mcpServerConfig.oauth) {
-      accessToken = await MCPOAuthProvider.getValidToken(
-        mcpServerName,
-        mcpServerConfig.oauth,
-      );
-
-      if (!accessToken) {
-        console.error(
-          `MCP server '${mcpServerName}' requires OAuth authentication. ` +
-            `Please authenticate using the /mcp auth command.`,
-        );
-        updateMCPServerStatus(mcpServerName, MCPServerStatus.DISCONNECTED);
-        return;
-      }
-    } else {
-      // Check if we have stored OAuth tokens for this server (from previous authentication)
-      const credentials = await MCPOAuthTokenStorage.getToken(mcpServerName);
-      if (credentials) {
-        accessToken = await MCPOAuthProvider.getValidToken(mcpServerName, {
-          // Pass client ID if available
-          clientId: credentials.clientId,
-        });
-
-        if (accessToken) {
-          hasOAuthConfig = true;
-          console.log(`Found stored OAuth token for server '${mcpServerName}'`);
-        }
-      }
-    }
-
-    if (hasOAuthConfig && accessToken) {
-      // Add Bearer token to headers
-      transportOptions.requestInit = {
-        headers: {
-          ...mcpServerConfig.headers,
-          Authorization: `Bearer ${accessToken}`,
-        },
-      };
-    } else if (mcpServerConfig.headers) {
-      transportOptions.requestInit = {
-        headers: mcpServerConfig.headers,
-      };
-    }
-    // Note: If no OAuth is configured, we'll attempt the connection anyway
-    // and handle 401 responses with automatic OAuth discovery
-
-    transport = new StreamableHTTPClientTransport(
-      new URL(mcpServerConfig.httpUrl),
-      transportOptions,
-    );
-  } else if (mcpServerConfig.url) {
-    // For SSE URLs, check if we have OAuth tokens before deciding transport strategy
-    let accessToken: string | null = null;
-    let hasOAuthConfig = mcpServerConfig.oauth?.enabled;
-
-    if (hasOAuthConfig && mcpServerConfig.oauth) {
-      accessToken = await MCPOAuthProvider.getValidToken(
-        mcpServerName,
-        mcpServerConfig.oauth,
-      );
-    } else {
-      // Check if we have stored OAuth tokens for this server (from previous authentication)
-      const credentials = await MCPOAuthTokenStorage.getToken(mcpServerName);
-      if (credentials) {
-        accessToken = await MCPOAuthProvider.getValidToken(mcpServerName, {
-          // Pass client ID if available
-          clientId: credentials.clientId,
-        });
-
-        if (accessToken) {
-          hasOAuthConfig = true;
-          console.log(`Found stored OAuth token for server '${mcpServerName}'`);
-        }
-      }
-    }
-
-    if (hasOAuthConfig && accessToken) {
-      // We have OAuth tokens, use auto transport mode: try HTTP first, then fall back to SSE
-      console.log(
-        `SSE URL detected with OAuth tokens, using auto transport mode (HTTP with SSE fallback)`,
-      );
-
-      // Create HTTP transport options with OAuth token
-      const transportOptions: StreamableHTTPClientTransportOptions = {
-        requestInit: {
-          headers: {
-            ...mcpServerConfig.headers,
-            Authorization: `Bearer ${accessToken}`,
-          },
-        },
-      };
-
-      // Try HTTP transport first
-      const httpTransport = new StreamableHTTPClientTransport(
-        new URL(mcpServerConfig.url),
-        transportOptions,
-      );
-
-      // Create a temporary client to test HTTP connection
-      const testClient = new Client({
-        name: 'gemini-cli-mcp-client-test',
-        version: '0.0.1',
-      });
-
-      try {
-        console.log(`Attempting connection with HTTP transport...`);
-        await testClient.connect(httpTransport, {
-          timeout: mcpServerConfig.timeout ?? MCP_DEFAULT_TIMEOUT_MSEC,
-        });
-        // HTTP transport worked, use it
-        transport = httpTransport;
-        console.log(
-          `HTTP transport successful, using HTTP for server '${mcpServerName}'`,
-        );
-      } catch (_httpError) {
-        console.log(
-          `HTTP transport failed, falling back to SSE transport with Authorization header.`,
-        );
-
-        // HTTP failed, fall back to SSE, but pass the token in the header.
-        transport = new SSEClientTransport(new URL(mcpServerConfig.url), {
-          requestInit: {
-            headers: {
-              ...mcpServerConfig.headers,
-              Authorization: `Bearer ${accessToken}`,
-            },
-          },
-        });
-      }
-    } else {
-      // No OAuth tokens available, go directly to SSE transport without triggering OAuth discovery
-      console.log(
-        `SSE URL detected without OAuth tokens, using SSE transport directly`,
-      );
-      transport = new SSEClientTransport(new URL(mcpServerConfig.url));
-    }
-  } else if (mcpServerConfig.command) {
-    transport = new StdioClientTransport({
-      command: mcpServerConfig.command,
-      args: mcpServerConfig.args || [],
-      env: {
-        ...process.env,
-        ...(mcpServerConfig.env || {}),
-      } as Record<string, string>,
-      cwd: mcpServerConfig.cwd,
-      stderr: 'pipe',
-    });
-  } else {
-    console.error(
-      `MCP server '${mcpServerName}' has invalid configuration: missing httpUrl (for Streamable HTTP), url (for SSE), and command (for stdio). Skipping.`,
-    );
-    // Update status to disconnected
-=======
       mcpClient.onerror = (error) => {
         console.error(`MCP ERROR (${mcpServerName}):`, error.toString());
         updateMCPServerStatus(mcpServerName, MCPServerStatus.DISCONNECTED);
@@ -647,7 +416,6 @@
     }
   } catch (error) {
     console.error(`Error connecting to MCP server '${mcpServerName}':`, error);
->>>>>>> 03b3917f
     updateMCPServerStatus(mcpServerName, MCPServerStatus.DISCONNECTED);
   }
 }
@@ -708,14 +476,6 @@
   }
 }
 
-<<<<<<< HEAD
-  if (!transport) {
-    console.error(`No transport created for MCP server '${mcpServerName}'`);
-    updateMCPServerStatus(mcpServerName, MCPServerStatus.DISCONNECTED);
-    return;
-  }
-
-=======
 /**
  * Creates and connects an MCP client to a server based on the provided configuration.
  * It determines the appropriate transport (Stdio, SSE, or Streamable HTTP) and
@@ -731,7 +491,6 @@
   mcpServerConfig: MCPServerConfig,
   debugMode: boolean,
 ): Promise<Client> {
->>>>>>> 03b3917f
   const mcpClient = new Client({
     name: 'gemini-cli-mcp-client',
     version: '0.0.1',
@@ -750,23 +509,7 @@
   }
 
   try {
-<<<<<<< HEAD
-    await mcpClient.connect(transport, {
-      timeout: mcpServerConfig.timeout ?? MCP_DEFAULT_TIMEOUT_MSEC,
-    });
-    // Connection successful
-    updateMCPServerStatus(mcpServerName, MCPServerStatus.CONNECTED);
-    console.log(
-      `Successfully connected to MCP server '${mcpServerName}' using ${
-        transport instanceof SSEClientTransport
-          ? 'SSE'
-          : transport instanceof StreamableHTTPClientTransport
-            ? 'HTTP'
-            : 'STDIO'
-      } transport`,
-    );
-=======
-    const transport = createTransport(
+    const transport = await createTransport(
       mcpServerName,
       mcpServerConfig,
       debugMode,
@@ -780,7 +523,6 @@
       await transport.close();
       throw error;
     }
->>>>>>> 03b3917f
   } catch (error) {
     // Check if this is a 401 error that might indicate OAuth is required
     const errorString = String(error);
@@ -817,8 +559,10 @@
             );
           }
         }
-        updateMCPServerStatus(mcpServerName, MCPServerStatus.DISCONNECTED);
-        return;
+        throw new Error(
+          `401 error received for SSE server '${mcpServerName}' without OAuth configuration. ` +
+            `Please authenticate using: /mcp auth ${mcpServerName}`,
+        );
       }
 
       // Try to extract www-authenticate header from the error
@@ -872,8 +616,7 @@
 
           // Get the valid token - we need to create a proper OAuth config
           // The token should already be available from the authentication process
-          const credentials =
-            await MCPOAuthTokenStorage.getToken(mcpServerName);
+          const credentials = await MCPOAuthTokenStorage.getToken(mcpServerName);
           if (credentials) {
             const accessToken = await MCPOAuthProvider.getValidToken(
               mcpServerName,
@@ -893,54 +636,42 @@
               if (oauthTransport) {
                 try {
                   await mcpClient.connect(oauthTransport, {
-                    timeout:
-                      mcpServerConfig.timeout ?? MCP_DEFAULT_TIMEOUT_MSEC,
+                    timeout: mcpServerConfig.timeout ?? MCP_DEFAULT_TIMEOUT_MSEC,
                   });
                   // Connection successful with OAuth
-                  updateMCPServerStatus(
-                    mcpServerName,
-                    MCPServerStatus.CONNECTED,
-                  );
-                  transport = oauthTransport; // Use the OAuth transport for the rest of the function
+                  return mcpClient;
                 } catch (retryError) {
                   console.error(
                     `Failed to connect with OAuth token: ${getErrorMessage(
                       retryError,
                     )}`,
                   );
-                  updateMCPServerStatus(
-                    mcpServerName,
-                    MCPServerStatus.DISCONNECTED,
-                  );
-                  return;
+                  throw retryError;
                 }
               } else {
                 console.error(
                   `Failed to create OAuth transport for server '${mcpServerName}'`,
                 );
-                updateMCPServerStatus(
-                  mcpServerName,
-                  MCPServerStatus.DISCONNECTED,
+                throw new Error(
+                  `Failed to create OAuth transport for server '${mcpServerName}'`,
                 );
-                return;
               }
             } else {
               console.error(
                 `Failed to get OAuth token for server '${mcpServerName}'`,
               );
-              updateMCPServerStatus(
-                mcpServerName,
-                MCPServerStatus.DISCONNECTED,
-              );
-              return;
+              throw new Error(
+                `Failed to get OAuth token for server '${mcpServerName}'`,
+              );
             }
           }
         } else {
           console.error(
             `Failed to handle automatic OAuth for server '${mcpServerName}'`,
           );
-          updateMCPServerStatus(mcpServerName, MCPServerStatus.DISCONNECTED);
-          return;
+          throw new Error(
+            `Failed to handle automatic OAuth for server '${mcpServerName}'`,
+          );
         }
       } else {
         // No www-authenticate header found, but we got a 401
@@ -950,8 +681,7 @@
           mcpServerConfig.httpUrl || mcpServerConfig.oauth?.enabled;
 
         if (!shouldTryDiscovery) {
-          const credentials =
-            await MCPOAuthTokenStorage.getToken(mcpServerName);
+          const credentials = await MCPOAuthTokenStorage.getToken(mcpServerName);
           if (credentials) {
             const hasStoredTokens = await MCPOAuthProvider.getValidToken(
               mcpServerName,
@@ -972,8 +702,10 @@
               );
             }
           }
-          updateMCPServerStatus(mcpServerName, MCPServerStatus.DISCONNECTED);
-          return;
+          throw new Error(
+            `401 error received for SSE server '${mcpServerName}' without OAuth configuration. ` +
+              `Please authenticate using: /mcp auth ${mcpServerName}`,
+          );
         }
 
         // For SSE servers, try to discover OAuth configuration from the base URL
@@ -1005,14 +737,12 @@
               console.log(
                 `Starting OAuth authentication for server '${mcpServerName}'...`,
               );
-              await MCPOAuthProvider.authenticate(
+              await MCPOAuthProvider.authenticate(mcpServerName, oauthAuthConfig);
+
+              // Retry connection with OAuth token
+              const credentials = await MCPOAuthTokenStorage.getToken(
                 mcpServerName,
-                oauthAuthConfig,
-              );
-
-              // Retry connection with OAuth token
-              const credentials =
-                await MCPOAuthTokenStorage.getToken(mcpServerName);
+              );
               if (credentials) {
                 const accessToken = await MCPOAuthProvider.getValidToken(
                   mcpServerName,
@@ -1035,67 +765,53 @@
                           mcpServerConfig.timeout ?? MCP_DEFAULT_TIMEOUT_MSEC,
                       });
                       // Connection successful with OAuth
-                      updateMCPServerStatus(
-                        mcpServerName,
-                        MCPServerStatus.CONNECTED,
-                      );
-                      transport = oauthTransport; // Use the OAuth transport for the rest of the function
+                      return mcpClient;
                     } catch (retryError) {
                       console.error(
                         `Failed to connect with OAuth token: ${getErrorMessage(
                           retryError,
                         )}`,
                       );
-                      updateMCPServerStatus(
-                        mcpServerName,
-                        MCPServerStatus.DISCONNECTED,
-                      );
-                      return;
+                      throw retryError;
                     }
                   } else {
                     console.error(
                       `Failed to create OAuth transport for server '${mcpServerName}'`,
                     );
-                    updateMCPServerStatus(
-                      mcpServerName,
-                      MCPServerStatus.DISCONNECTED,
+                    throw new Error(
+                      `Failed to create OAuth transport for server '${mcpServerName}'`,
                     );
-                    return;
                   }
                 } else {
                   console.error(
                     `Failed to get OAuth token for server '${mcpServerName}'`,
                   );
-                  updateMCPServerStatus(
-                    mcpServerName,
-                    MCPServerStatus.DISCONNECTED,
+                  throw new Error(
+                    `Failed to get OAuth token for server '${mcpServerName}'`,
                   );
-                  return;
                 }
               }
             } else {
               console.error(
                 `Failed to discover OAuth configuration from base URL for server '${mcpServerName}'`,
               );
-              updateMCPServerStatus(
-                mcpServerName,
-                MCPServerStatus.DISCONNECTED,
-              );
-              return;
+              throw new Error(
+                `Failed to discover OAuth configuration from base URL for server '${mcpServerName}'`,
+              );
             }
           } catch (discoveryError) {
             console.error(
               `Failed to discover OAuth configuration: ${getErrorMessage(discoveryError)}`,
             );
-            updateMCPServerStatus(mcpServerName, MCPServerStatus.DISCONNECTED);
-            return;
+            throw discoveryError;
           }
         } else {
           console.error(
             `401 error received but no www-authenticate header found and no URL for discovery`,
           );
-          updateMCPServerStatus(mcpServerName, MCPServerStatus.DISCONNECTED);
-          return;
+          throw new Error(
+            `401 error received but no www-authenticate header found and no URL for discovery`,
+          );
         }
       }
     } else {
@@ -1116,82 +832,70 @@
       if (process.env.SANDBOX) {
         errorString += `\nMake sure it is available in the sandbox`;
       }
-      console.error(errorString);
-      // Update status to disconnected
-      updateMCPServerStatus(mcpServerName, MCPServerStatus.DISCONNECTED);
-      return;
-    }
-<<<<<<< HEAD
-=======
-    throw new Error(errorString);
->>>>>>> 03b3917f
-  }
-}
-
-<<<<<<< HEAD
-  mcpClient.onerror = (error) => {
-    console.error(`MCP ERROR (${mcpServerName}):`, error.toString());
-
-    // Check if this is an authentication error for OAuth-enabled servers
-    if (
-      mcpServerConfig.oauth?.enabled &&
-      (error.toString().includes('401') ||
-        error.toString().includes('Unauthorized') ||
-        error.toString().includes('authentication'))
-    ) {
-      console.error(
-        `Authentication error for MCP server '${mcpServerName}'. ` +
-          `Please re-authenticate using: /mcp auth ${mcpServerName}`,
-      );
-    }
-
-    // Update status to disconnected on error
-    updateMCPServerStatus(mcpServerName, MCPServerStatus.DISCONNECTED);
-  };
-
-  if (transport instanceof StdioClientTransport && transport.stderr) {
-    transport.stderr.on('data', (data) => {
-      const stderrStr = data.toString();
-      // Filter out verbose INFO logs from some MCP servers
-      if (!stderrStr.includes('] INFO')) {
-        console.debug(`MCP STDERR (${mcpServerName}):`, stderrStr);
-      }
-    });
-  }
-
-  try {
-    const mcpCallableTool = mcpToTool(mcpClient);
-    const tool = await mcpCallableTool.tool();
-
-    if (!tool || !Array.isArray(tool.functionDeclarations)) {
-      console.error(
-        `MCP server '${mcpServerName}' did not return valid tool function declarations. Skipping.`,
-      );
-      console.debug(`Tool response:`, tool); // Add debug logging
-      if (
-        transport instanceof StdioClientTransport ||
-        transport instanceof SSEClientTransport ||
-        transport instanceof StreamableHTTPClientTransport
-      ) {
-        await transport.close();
-      }
-      // Update status to disconnected
-      updateMCPServerStatus(mcpServerName, MCPServerStatus.DISCONNECTED);
-      return;
-=======
+      throw new Error(errorString);
+    }
+  }
+}
+
 /** Visible for Testing */
-export function createTransport(
+export async function createTransport(
   mcpServerName: string,
   mcpServerConfig: MCPServerConfig,
   debugMode: boolean,
-): Transport {
+): Promise<Transport> {
+  // Check if we have OAuth configuration or stored tokens
+  let accessToken: string | null = null;
+  let hasOAuthConfig = mcpServerConfig.oauth?.enabled;
+
+  if (hasOAuthConfig && mcpServerConfig.oauth) {
+    accessToken = await MCPOAuthProvider.getValidToken(
+      mcpServerName,
+      mcpServerConfig.oauth,
+    );
+
+    if (!accessToken) {
+      console.error(
+        `MCP server '${mcpServerName}' requires OAuth authentication. ` +
+          `Please authenticate using the /mcp auth command.`,
+      );
+      throw new Error(
+        `MCP server '${mcpServerName}' requires OAuth authentication. ` +
+          `Please authenticate using the /mcp auth command.`,
+      );
+    }
+  } else {
+    // Check if we have stored OAuth tokens for this server (from previous authentication)
+    const credentials = await MCPOAuthTokenStorage.getToken(mcpServerName);
+    if (credentials) {
+      accessToken = await MCPOAuthProvider.getValidToken(mcpServerName, {
+        // Pass client ID if available
+        clientId: credentials.clientId,
+      });
+
+      if (accessToken) {
+        hasOAuthConfig = true;
+        console.log(`Found stored OAuth token for server '${mcpServerName}'`);
+      }
+    }
+  }
+
   if (mcpServerConfig.httpUrl) {
     const transportOptions: StreamableHTTPClientTransportOptions = {};
-    if (mcpServerConfig.headers) {
+    
+    // Set up headers with OAuth token if available
+    if (hasOAuthConfig && accessToken) {
+      transportOptions.requestInit = {
+        headers: {
+          ...mcpServerConfig.headers,
+          Authorization: `Bearer ${accessToken}`,
+        },
+      };
+    } else if (mcpServerConfig.headers) {
       transportOptions.requestInit = {
         headers: mcpServerConfig.headers,
       };
     }
+    
     return new StreamableHTTPClientTransport(
       new URL(mcpServerConfig.httpUrl),
       transportOptions,
@@ -1200,61 +904,27 @@
 
   if (mcpServerConfig.url) {
     const transportOptions: SSEClientTransportOptions = {};
-    if (mcpServerConfig.headers) {
+    
+    // Set up headers with OAuth token if available
+    if (hasOAuthConfig && accessToken) {
+      transportOptions.requestInit = {
+        headers: {
+          ...mcpServerConfig.headers,
+          Authorization: `Bearer ${accessToken}`,
+        },
+      };
+    } else if (mcpServerConfig.headers) {
       transportOptions.requestInit = {
         headers: mcpServerConfig.headers,
       };
->>>>>>> 03b3917f
-    }
+    }
+    
     return new SSEClientTransport(
       new URL(mcpServerConfig.url),
       transportOptions,
     );
   }
 
-<<<<<<< HEAD
-    console.log(
-      `Discovered ${tool.functionDeclarations.length} tools from MCP server '${mcpServerName}'`,
-    ); // Add debug logging
-
-    for (const funcDecl of tool.functionDeclarations) {
-      if (!funcDecl.name) {
-        console.warn(
-          `Discovered a function declaration without a name from MCP server '${mcpServerName}'. Skipping.`,
-        );
-        continue;
-      }
-
-      const { includeTools, excludeTools } = mcpServerConfig;
-      const toolName = funcDecl.name;
-
-      let isEnabled = false;
-      if (includeTools === undefined) {
-        isEnabled = true;
-      } else {
-        isEnabled = includeTools.some(
-          (tool) => tool === toolName || tool.startsWith(`${toolName}(`),
-        );
-      }
-
-      if (excludeTools?.includes(toolName)) {
-        isEnabled = false;
-      }
-
-      if (!isEnabled) {
-        continue;
-      }
-
-      let toolNameForModel = funcDecl.name;
-
-      // Replace invalid characters (based on 400 error message from Gemini API) with underscores
-      toolNameForModel = toolNameForModel.replace(/[^a-zA-Z0-9_.-]/g, '_');
-
-      const existingTool = toolRegistry.getTool(toolNameForModel);
-      if (existingTool) {
-        toolNameForModel = mcpServerName + '__' + toolNameForModel;
-      }
-=======
   if (mcpServerConfig.command) {
     const transport = new StdioClientTransport({
       command: mcpServerConfig.command,
@@ -1274,7 +944,6 @@
     }
     return transport;
   }
->>>>>>> 03b3917f
 
   throw new Error(
     `Invalid configuration: missing httpUrl (for Streamable HTTP), url (for SSE), and command (for stdio).`,
