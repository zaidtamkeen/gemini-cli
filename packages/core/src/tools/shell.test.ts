/**
 * @license
 * Copyright 2025 Google LLC
 * SPDX-License-Identifier: Apache-2.0
 */

import {
  vi,
  describe,
  it,
  expect,
  beforeEach,
  afterEach,
  type Mock,
} from 'vitest';

const mockShellExecutionService = vi.hoisted(() => vi.fn());
vi.mock('../services/shellExecutionService.js', () => ({
  ShellExecutionService: { execute: mockShellExecutionService },
}));
vi.mock('fs');
vi.mock('os');
vi.mock('crypto');
vi.mock('../utils/summarizer.js');

import { isCommandAllowed } from '../utils/shell-utils.js';
import { ShellTool } from './shell.js';
import { type Config } from '../config/config.js';
import {
  type ShellExecutionResult,
  type ShellOutputEvent,
} from '../services/shellExecutionService.js';
import * as fs from 'node:fs';
import * as os from 'node:os';
import { EOL } from 'node:os';
import * as path from 'node:path';
import * as crypto from 'node:crypto';
import * as summarizer from '../utils/summarizer.js';
import { ToolErrorType } from './tool-error.js';
import { ToolConfirmationOutcome } from './tools.js';
import { OUTPUT_UPDATE_INTERVAL_MS } from './shell.js';
import { createMockWorkspaceContext } from '../test-utils/mockWorkspaceContext.js';

describe('ShellTool', () => {
  let shellTool: ShellTool;
  let mockConfig: Config;
  let mockShellOutputCallback: (event: ShellOutputEvent) => void;
  let resolveExecutionPromise: (result: ShellExecutionResult) => void;

  beforeEach(() => {
    vi.clearAllMocks();

    mockConfig = {
      getCoreTools: vi.fn().mockReturnValue([]),
      getExcludeTools: vi.fn().mockReturnValue([]),
      getDebugMode: vi.fn().mockReturnValue(false),
      getTargetDir: vi.fn().mockReturnValue('/test/dir'),
      getSummarizeToolOutputConfig: vi.fn().mockReturnValue(undefined),
      getWorkspaceContext: () => createMockWorkspaceContext('.'),
      getGeminiClient: vi.fn(),
      getShouldUseNodePtyShell: vi.fn().mockReturnValue(false),
    } as unknown as Config;

    shellTool = new ShellTool(mockConfig);

    vi.mocked(os.platform).mockReturnValue('linux');
    vi.mocked(os.tmpdir).mockReturnValue('/tmp');
    (vi.mocked(crypto.randomBytes) as Mock).mockReturnValue(
      Buffer.from('abcdef', 'hex'),
    );

    // Capture the output callback to simulate streaming events from the service
    mockShellExecutionService.mockImplementation((_cmd, _cwd, callback) => {
      mockShellOutputCallback = callback;
      return {
        pid: 12345,
        result: new Promise((resolve) => {
          resolveExecutionPromise = resolve;
        }),
      };
    });
  });

  describe('isCommandAllowed', () => {
    it('should allow a command if no restrictions are provided', () => {
      (mockConfig.getCoreTools as Mock).mockReturnValue(undefined);
      (mockConfig.getExcludeTools as Mock).mockReturnValue(undefined);
      expect(isCommandAllowed('ls -l', mockConfig).allowed).toBe(true);
    });

    it('should block a command with command substitution using $()', () => {
      expect(isCommandAllowed('echo $(rm -rf /)', mockConfig).allowed).toBe(
        false,
      );
    });
  });

  describe('build', () => {
    it('should return an invocation for a valid command', () => {
      const invocation = shellTool.build({ command: 'ls -l' });
      expect(invocation).toBeDefined();
    });

    it('should throw an error for an empty command', () => {
      expect(() => shellTool.build({ command: ' ' })).toThrow(
        'Command cannot be empty.',
      );
    });

<<<<<<< HEAD
=======
    it('should throw an error for a non-existent directory', () => {
      vi.mocked(fs.existsSync).mockReturnValue(false);
      expect(() =>
        shellTool.build({ command: 'ls', directory: 'rel/path' }),
      ).toThrow(
        "Directory 'rel/path' is not a registered workspace directory.",
      );
    });
>>>>>>> f6f2fff7
  });

  describe('execute', () => {
    const mockAbortSignal = new AbortController().signal;

    const resolveShellExecution = (
      result: Partial<ShellExecutionResult> = {},
    ) => {
      const fullResult: ShellExecutionResult = {
        rawOutput: Buffer.from(result.output || ''),
        output: 'Success',
        exitCode: 0,
        signal: null,
        error: null,
        aborted: false,
        pid: 12345,
        executionMethod: 'child_process',
        ...result,
      };
      resolveExecutionPromise(fullResult);
    };

    it('should wrap command on linux and parse pgrep output', async () => {
      const invocation = shellTool.build({ command: 'my-command &' });
      const promise = invocation.execute(mockAbortSignal);
      resolveShellExecution({ pid: 54321 });

      vi.mocked(fs.existsSync).mockReturnValue(true);
      vi.mocked(fs.readFileSync).mockReturnValue(`54321${EOL}54322${EOL}`); // Service PID and background PID

      const result = await promise;

      const tmpFile = path.join(os.tmpdir(), 'shell_pgrep_abcdef.tmp');
      const wrappedCommand = `{ my-command & }; __code=$?; pgrep -g 0 >${tmpFile} 2>&1; exit $__code;`;
      expect(mockShellExecutionService).toHaveBeenCalledWith(
        wrappedCommand,
        expect.any(String),
        expect.any(Function),
        mockAbortSignal,
        false,
        undefined,
        undefined,
      );
      expect(result.llmContent).toContain('Background PIDs: 54322');
      expect(vi.mocked(fs.unlinkSync)).toHaveBeenCalledWith(tmpFile);
    });

    it('should not wrap command on windows', async () => {
      vi.mocked(os.platform).mockReturnValue('win32');
      const invocation = shellTool.build({ command: 'dir' });
      const promise = invocation.execute(mockAbortSignal);
      resolveShellExecution({
        rawOutput: Buffer.from(''),
        output: '',
        exitCode: 0,
        signal: null,
        error: null,
        aborted: false,
        pid: 12345,
        executionMethod: 'child_process',
      });
      await promise;
      expect(mockShellExecutionService).toHaveBeenCalledWith(
        'dir',
        expect.any(String),
        expect.any(Function),
        mockAbortSignal,
        false,
        undefined,
        undefined,
      );
    });

    it('should format error messages correctly', async () => {
      const error = new Error('wrapped command failed');
      const invocation = shellTool.build({ command: 'user-command' });
      const promise = invocation.execute(mockAbortSignal);
      resolveShellExecution({
        error,
        exitCode: 1,
        output: 'err',
        rawOutput: Buffer.from('err'),
        signal: null,
        aborted: false,
        pid: 12345,
        executionMethod: 'child_process',
      });

      const result = await promise;
      expect(result.llmContent).toContain('Error: wrapped command failed');
      expect(result.llmContent).not.toContain('pgrep');
    });

    it('should return a SHELL_EXECUTE_ERROR for a command failure', async () => {
      const error = new Error('command failed');
      const invocation = shellTool.build({ command: 'user-command' });
      const promise = invocation.execute(mockAbortSignal);
      resolveShellExecution({
        error,
        exitCode: 1,
      });

      const result = await promise;

      expect(result.error).toBeDefined();
      expect(result.error?.type).toBe(ToolErrorType.SHELL_EXECUTE_ERROR);
      expect(result.error?.message).toBe('command failed');
    });

    it('should throw an error for invalid parameters', () => {
      expect(() => shellTool.build({ command: '' })).toThrow(
        'Command cannot be empty.',
      );
    });

    it('should throw an error for invalid directory', () => {
      vi.mocked(fs.existsSync).mockReturnValue(false);
      expect(() =>
        shellTool.build({ command: 'ls', directory: 'nonexistent' }),
      ).toThrow(
        `Directory 'nonexistent' is not a registered workspace directory.`,
      );
    });

    it('should summarize output when configured', async () => {
      (mockConfig.getSummarizeToolOutputConfig as Mock).mockReturnValue({
        [shellTool.name]: { tokenBudget: 1000 },
      });
      vi.mocked(summarizer.summarizeToolOutput).mockResolvedValue(
        'summarized output',
      );

      const invocation = shellTool.build({ command: 'ls' });
      const promise = invocation.execute(mockAbortSignal);
      resolveExecutionPromise({
        output: 'long output',
        rawOutput: Buffer.from('long output'),
        exitCode: 0,
        signal: null,
        error: null,
        aborted: false,
        pid: 12345,
        executionMethod: 'child_process',
      });

      const result = await promise;

      expect(summarizer.summarizeToolOutput).toHaveBeenCalledWith(
        expect.any(String),
        mockConfig.getGeminiClient(),
        mockAbortSignal,
        1000,
      );
      expect(result.llmContent).toBe('summarized output');
      expect(result.returnDisplay).toBe('long output');
    });

    it('should clean up the temp file on synchronous execution error', async () => {
      const error = new Error('sync spawn error');
      mockShellExecutionService.mockImplementation(() => {
        throw error;
      });
      vi.mocked(fs.existsSync).mockReturnValue(true); // Pretend the file exists

      const invocation = shellTool.build({ command: 'a-command' });
      await expect(invocation.execute(mockAbortSignal)).rejects.toThrow(error);

      const tmpFile = path.join(os.tmpdir(), 'shell_pgrep_abcdef.tmp');
      expect(vi.mocked(fs.unlinkSync)).toHaveBeenCalledWith(tmpFile);
    });

    describe('Streaming to `updateOutput`', () => {
      let updateOutputMock: Mock;
      beforeEach(() => {
        vi.useFakeTimers({ toFake: ['Date'] });
        updateOutputMock = vi.fn();
      });
      afterEach(() => {
        vi.useRealTimers();
      });

      it('should throttle text output updates', async () => {
        const invocation = shellTool.build({ command: 'stream' });
        const promise = invocation.execute(mockAbortSignal, updateOutputMock);

        // First chunk, should be throttled.
        mockShellOutputCallback({
          type: 'data',
          chunk: 'hello ',
        });
        expect(updateOutputMock).not.toHaveBeenCalled();

        // Advance time past the throttle interval.
        await vi.advanceTimersByTimeAsync(OUTPUT_UPDATE_INTERVAL_MS + 1);

        // Send a second chunk. THIS event triggers the update with the CUMULATIVE content.
        mockShellOutputCallback({
          type: 'data',
          chunk: 'world',
        });

        // It should have been called once now with the combined output.
        expect(updateOutputMock).toHaveBeenCalledOnce();
        expect(updateOutputMock).toHaveBeenCalledWith('hello world');

        resolveExecutionPromise({
          rawOutput: Buffer.from(''),
          output: '',
          exitCode: 0,
          signal: null,
          error: null,
          aborted: false,
          pid: 12345,
          executionMethod: 'child_process',
        });
        await promise;
      });

      it('should immediately show binary detection message and throttle progress', async () => {
        const invocation = shellTool.build({ command: 'cat img' });
        const promise = invocation.execute(mockAbortSignal, updateOutputMock);

        mockShellOutputCallback({ type: 'binary_detected' });
        expect(updateOutputMock).toHaveBeenCalledOnce();
        expect(updateOutputMock).toHaveBeenCalledWith(
          '[Binary output detected. Halting stream...]',
        );

        mockShellOutputCallback({
          type: 'binary_progress',
          bytesReceived: 1024,
        });
        expect(updateOutputMock).toHaveBeenCalledOnce();

        // Advance time past the throttle interval.
        await vi.advanceTimersByTimeAsync(OUTPUT_UPDATE_INTERVAL_MS + 1);

        // Send a SECOND progress event. This one will trigger the flush.
        mockShellOutputCallback({
          type: 'binary_progress',
          bytesReceived: 2048,
        });

        // Now it should be called a second time with the latest progress.
        expect(updateOutputMock).toHaveBeenCalledTimes(2);
        expect(updateOutputMock).toHaveBeenLastCalledWith(
          '[Receiving binary output... 2.0 KB received]',
        );

        resolveExecutionPromise({
          rawOutput: Buffer.from(''),
          output: '',
          exitCode: 0,
          signal: null,
          error: null,
          aborted: false,
          pid: 12345,
          executionMethod: 'child_process',
        });
        await promise;
      });
    });
  });

  describe('shouldConfirmExecute', () => {
    it('should request confirmation for a new command and allowlist it on "Always"', async () => {
      const params = { command: 'npm install' };
      const invocation = shellTool.build(params);
      const confirmation = await invocation.shouldConfirmExecute(
        new AbortController().signal,
      );

      expect(confirmation).not.toBe(false);
      expect(confirmation && confirmation.type).toBe('exec');

      // eslint-disable-next-line @typescript-eslint/no-explicit-any
      await (confirmation as any).onConfirm(
        ToolConfirmationOutcome.ProceedAlways,
      );

      // Should now be allowlisted
      const secondInvocation = shellTool.build({ command: 'npm test' });
      const secondConfirmation = await secondInvocation.shouldConfirmExecute(
        new AbortController().signal,
      );
      expect(secondConfirmation).toBe(false);
    });

    it('should throw an error if validation fails', () => {
      expect(() => shellTool.build({ command: '' })).toThrow();
    });
  });

  describe('getDescription', () => {
    it('should return the windows description when on windows', () => {
      vi.mocked(os.platform).mockReturnValue('win32');
      const shellTool = new ShellTool(mockConfig);
      expect(shellTool.description).toMatchSnapshot();
    });

    it('should return the non-windows description when not on windows', () => {
      vi.mocked(os.platform).mockReturnValue('linux');
      const shellTool = new ShellTool(mockConfig);
      expect(shellTool.description).toMatchSnapshot();
    });
  });
});

describe('build', () => {
  it('should return an invocation for valid directory', () => {
    const config = {
      getCoreTools: () => undefined,
      getExcludeTools: () => undefined,
      getTargetDir: () => '/root',
      getWorkspaceContext: () =>
        createMockWorkspaceContext('/root', ['/users/test']),
    } as unknown as Config;
    const shellTool = new ShellTool(config);
    const invocation = shellTool.build({
      command: 'ls',
      directory: 'test',
    });
    expect(invocation).toBeDefined();
  });
<<<<<<< HEAD
=======

  it('should throw an error for directory outside workspace', () => {
    const config = {
      getCoreTools: () => undefined,
      getExcludeTools: () => undefined,
      getTargetDir: () => '/root',
      getWorkspaceContext: () =>
        createMockWorkspaceContext('/root', ['/users/test']),
    } as unknown as Config;
    const shellTool = new ShellTool(config);
    expect(() =>
      shellTool.build({
        command: 'ls',
        directory: 'test2',
      }),
    ).toThrow('is not a registered workspace directory');
  });
>>>>>>> f6f2fff7
});<|MERGE_RESOLUTION|>--- conflicted
+++ resolved
@@ -107,8 +107,6 @@
       );
     });
 
-<<<<<<< HEAD
-=======
     it('should throw an error for a non-existent directory', () => {
       vi.mocked(fs.existsSync).mockReturnValue(false);
       expect(() =>
@@ -117,7 +115,6 @@
         "Directory 'rel/path' is not a registered workspace directory.",
       );
     });
->>>>>>> f6f2fff7
   });
 
   describe('execute', () => {
@@ -442,8 +439,6 @@
     });
     expect(invocation).toBeDefined();
   });
-<<<<<<< HEAD
-=======
 
   it('should throw an error for directory outside workspace', () => {
     const config = {
@@ -461,5 +456,4 @@
       }),
     ).toThrow('is not a registered workspace directory');
   });
->>>>>>> f6f2fff7
 });