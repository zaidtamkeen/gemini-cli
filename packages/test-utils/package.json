{
  "name": "@google/gemini-cli-test-utils",
<<<<<<< HEAD
  "version": "0.9.0-nightly.20251001.163dba7e",
=======
  "version": "0.8.1",
>>>>>>> a1cc5ac2
  "private": true,
  "main": "src/index.ts",
  "license": "Apache-2.0",
  "type": "module",
  "scripts": {
    "build": "node ../../scripts/build_package.js",
    "typecheck": "tsc --noEmit"
  },
  "devDependencies": {
    "typescript": "^5.3.3"
  },
  "engines": {
    "node": ">=20"
  }
}<|MERGE_RESOLUTION|>--- conflicted
+++ resolved
@@ -1,10 +1,6 @@
 {
   "name": "@google/gemini-cli-test-utils",
-<<<<<<< HEAD
-  "version": "0.9.0-nightly.20251001.163dba7e",
-=======
   "version": "0.8.1",
->>>>>>> a1cc5ac2
   "private": true,
   "main": "src/index.ts",
   "license": "Apache-2.0",
